<!DOCTYPE html>
<html xmlns="http://www.w3.org/1999/xhtml" lang="en" xml:lang="en"><head>

<meta charset="utf-8">
<meta name="generator" content="quarto-1.5.55">

<meta name="viewport" content="width=device-width, initial-scale=1.0, user-scalable=yes">

<<<<<<< HEAD
<meta name="author" content="Peter Søgaard Jørgensen">
<meta name="author" content="Diana Veronica Luna Gonzalez">
<meta name="author" content="Luong Nguyen Thanh">
<meta name="author" content="Melissa Barton">
<meta name="author" content="Kathryn Louise Bjorklund">
<meta name="author" content="Ege Pehlivanoglu">
<meta name="dcterms.date" content="2024-07-31">
=======
<meta name="dcterms.date" content="2024-07-30">
>>>>>>> 141889c2
<meta name="keywords" content="EPP, drivers">

<title>Emerging Pest and Pathogens (EPP)</title>
<style>
code{white-space: pre-wrap;}
span.smallcaps{font-variant: small-caps;}
div.columns{display: flex; gap: min(4vw, 1.5em);}
div.column{flex: auto; overflow-x: auto;}
div.hanging-indent{margin-left: 1.5em; text-indent: -1.5em;}
ul.task-list{list-style: none;}
ul.task-list li input[type="checkbox"] {
  width: 0.8em;
  margin: 0 0.8em 0.2em -1em; /* quarto-specific, see https://github.com/quarto-dev/quarto-cli/issues/4556 */ 
  vertical-align: middle;
}
/* CSS for syntax highlighting */
pre > code.sourceCode { white-space: pre; position: relative; }
pre > code.sourceCode > span { line-height: 1.25; }
pre > code.sourceCode > span:empty { height: 1.2em; }
.sourceCode { overflow: visible; }
code.sourceCode > span { color: inherit; text-decoration: inherit; }
div.sourceCode { margin: 1em 0; }
pre.sourceCode { margin: 0; }
@media screen {
div.sourceCode { overflow: auto; }
}
@media print {
pre > code.sourceCode { white-space: pre-wrap; }
pre > code.sourceCode > span { display: inline-block; text-indent: -5em; padding-left: 5em; }
}
pre.numberSource code
  { counter-reset: source-line 0; }
pre.numberSource code > span
  { position: relative; left: -4em; counter-increment: source-line; }
pre.numberSource code > span > a:first-child::before
  { content: counter(source-line);
    position: relative; left: -1em; text-align: right; vertical-align: baseline;
    border: none; display: inline-block;
    -webkit-touch-callout: none; -webkit-user-select: none;
    -khtml-user-select: none; -moz-user-select: none;
    -ms-user-select: none; user-select: none;
    padding: 0 4px; width: 4em;
  }
pre.numberSource { margin-left: 3em;  padding-left: 4px; }
div.sourceCode
  {   }
@media screen {
pre > code.sourceCode > span > a:first-child::before { text-decoration: underline; }
}
/* CSS for citations */
div.csl-bib-body { }
div.csl-entry {
  clear: both;
  margin-bottom: 0em;
}
.hanging-indent div.csl-entry {
  margin-left:2em;
  text-indent:-2em;
}
div.csl-left-margin {
  min-width:2em;
  float:left;
}
div.csl-right-inline {
  margin-left:2em;
  padding-left:1em;
}
div.csl-indent {
  margin-left: 2em;
}</style>


<script src="site_libs/clipboard/clipboard.min.js"></script>
<script src="site_libs/quarto-html/quarto.js"></script>
<script src="site_libs/quarto-html/popper.min.js"></script>
<script src="site_libs/quarto-html/tippy.umd.min.js"></script>
<script src="site_libs/quarto-html/anchor.min.js"></script>
<link href="site_libs/quarto-html/tippy.css" rel="stylesheet">
<link href="site_libs/quarto-html/quarto-syntax-highlighting.css" rel="stylesheet" id="quarto-text-highlighting-styles">
<script src="site_libs/bootstrap/bootstrap.min.js"></script>
<link href="site_libs/bootstrap/bootstrap-icons.css" rel="stylesheet">
<link href="site_libs/bootstrap/bootstrap.min.css" rel="stylesheet" id="quarto-bootstrap" data-mode="light">
<script src="site_libs/quarto-contrib/glightbox/glightbox.min.js"></script>
<link href="site_libs/quarto-contrib/glightbox/glightbox.min.css" rel="stylesheet">
<link href="site_libs/quarto-contrib/glightbox/lightbox.css" rel="stylesheet">
<script async="" src="https://hypothes.is/embed.js"></script>
<script>
  window.document.addEventListener("DOMContentLoaded", function (_event) {
    document.body.classList.add('hypothesis-enabled');
  });
</script>
<script>

<<<<<<< HEAD
    document.addEventListener("DOMContentLoaded", function () {

      const newElement = document.createElement('div');

      newElement.className = "align-middle";

      newElement.innerHTML = 

          <div class="quarto-title-meta"> 

              <div class="quarto-title-meta-column-start"> 

                  <div class="manuscript-info"> 

                      <div class="flex-none pr-2 smallcaps">Manuscript</div>

                      <div class="flex-none mr-2 pl-2 smallcaps"> 

                      <span class="font-semibold">A preprint version</span> 

                  </div>

              </div>

          </div>

              <div class="quarto-title-meta-column-icon"> 

              <div class="science-info sm:block"> 

                  <a href="https://creativecommons.org/licenses/by-sa/3.0/" target="_blank" rel="noopener noreferrer" class="opacity-50 hover:opacity-100 text-inherit hover:text-inherit" aria-label="Content License: Creative Commons Attribution Share Alike 3.0 Unported (CC-BY-SA-3.0)">

                  <img class="science-icon inline-block mx-1" src="https://raw.githubusercontent.com/ntluong95/data/main/cc.svg" alt="CC BY-SA 3.0" />

                  <img class="science-icon inline-block mr-1" src="https://raw.githubusercontent.com/ntluong95/data/main/by.svg" alt="Credit must be given to the creator" />

                  <img class="science-icon inline-block mr-1" src="https://raw.githubusercontent.com/ntluong95/data/main/sa.svg" alt="Adaptations must be shared under the same terms" />

                  </a>

                  <a href="https://opensource.org/licenses/MIT" target="_blank" rel="noopener noreferrer" title="Code License: MIT License (MIT)" class="text-inherit hover:text-inherit">

                  <img class="science-icon mx-1 inline-block opacity-60 hover:opacity-100 hover:text-[#599F46]" src="https://raw.githubusercontent.com/ntluong95/data/main/mit.svg" alt="MIT License" />

                  </a>

                  <a href="https://en.wikipedia.org/wiki/Open_access" target="_blank" rel="noopener noreferrer" title="Open Access" class="text-inherit hover:text-inherit">

                  <img class="science-icon mr-1 inline-block opacity-60 hover:opacity-100 hover:text-[#E18435]" src="https://raw.githubusercontent.com/ntluong95/data/main/open-access.svg" alt="Open Access" />

                  </a>

                  <a href="https://github.com/ntluong95/INFLUX" title="GitHub Repository: ntluong95/INFLUX" target="_blank" rel="noopener noreferrer" class="text-inherit hover:text-inherit">

                  <img class="science-icon inline-block mr-1 opacity-60 hover:opacity-100" src="https://raw.githubusercontent.com/ntluong95/data/main/github.svg" alt="GitHub Repository" />

                  </a>

              </div> 

          </div>

      </div>

      ;

  

  

      // Find the target element (the container for the icons) and insert the new element

      const targetElement = document.querySelector('.column-body'); 

      targetElement.parentNode.insertBefore(newElement, targetElement); 

  

      const columnStart = document.querySelector('.quarto-title-meta-column-start');

      const metaElement = columnStart.querySelector('.quarto-title-meta'); // Select the nested element

  

      if (metaElement) {

          columnStart.parentNode.insertBefore(metaElement, columnStart.nextSibling); // Move it outside 

      }

  

      // Select the abstract and keywords sections

      var abstractElement = document.querySelector(".abstract");

      var keywordsElement = document.querySelector(".keywords");

  

      // Select the introduction heading

      var introductionHeading = document.querySelector(

        'h2[data-anchor-id="sec-introduction"]'

      );

  

      if (abstractElement && introductionHeading) {

        // Create the new structure for the abstract section

        var newAbstractContainer = document.createElement("div");

        var newAbstractTitle = document.createElement("h3");

        newAbstractTitle.id = "abstract";

        newAbstractTitle.className = "mb-3 text-base font-semibold group";

        newAbstractTitle.innerHTML =

          'Abstract<a class="no-underline text-inherit hover:text-inherit ml-2 select-none transition-opacity opacity-0 focus:opacity-100 group-hover:opacity-70" href="#abstract" title="Link to Abstract" aria-label="Link to Abstract">¶</a>';

  

        var newAbstractContent = document.createElement("div");

        newAbstractContent.className =

          "px-6 py-1 mb-3 rounded-sm bg-slate-50 dark:bg-slate-800";

  

        var newAbstractInnerContent = document.createElement("div");

        newAbstractInnerContent.id = "soTooQ8JmG";

        newAbstractInnerContent.className = "relative group/block col-body";

  

        // Move the actual abstract content

        var abstractParagraph = abstractElement.querySelector("p");

        newAbstractInnerContent.appendChild(abstractParagraph);

  

        // Append all new elements to the new abstract container

        newAbstractContent.appendChild(newAbstractInnerContent);

        newAbstractContainer.appendChild(newAbstractTitle);

        newAbstractContainer.appendChild(newAbstractContent);

  

        // Insert the new abstract container before the introduction heading

        introductionHeading.parentNode.insertBefore(

          newAbstractContainer,
=======
  document.addEventListener("DOMContentLoaded", function () {

    const newElement = document.createElement('div');

    newElement.className = "align-middle";

    newElement.innerHTML = `

        <div class="quarto-title-meta"> 

            <div class="quarto-title-meta-column-start"> 

                <div class="manuscript-info"> 

                    <div class="flex-none pr-2 smallcaps">Manuscript</div>

                    <div class="flex-none mr-2 pl-2 smallcaps"> 

                    <span class="font-semibold">A preprint version</span> 

                </div>

            </div>

        </div>

            <div class="quarto-title-meta-column-icon"> 

            <div class="science-info sm:block"> 

                <a href="https://creativecommons.org/licenses/by-sa/3.0/" target="_blank" rel="noopener noreferrer" class="opacity-50 hover:opacity-100 text-inherit hover:text-inherit" aria-label="Content License: Creative Commons Attribution Share Alike 3.0 Unported (CC-BY-SA-3.0)">

                <img class="science-icon inline-block mx-1" src="https://raw.githubusercontent.com/ntluong95/data/main/cc.svg" alt="CC BY-SA 3.0" />

                <img class="science-icon inline-block mr-1" src="https://raw.githubusercontent.com/ntluong95/data/main/by.svg" alt="Credit must be given to the creator" />

                <img class="science-icon inline-block mr-1" src="https://raw.githubusercontent.com/ntluong95/data/main/sa.svg" alt="Adaptations must be shared under the same terms" />

                </a>

                <a href="https://opensource.org/licenses/MIT" target="_blank" rel="noopener noreferrer" title="Code License: MIT License (MIT)" class="text-inherit hover:text-inherit">

                <img class="science-icon mx-1 inline-block opacity-60 hover:opacity-100 hover:text-[#599F46]" src="https://raw.githubusercontent.com/ntluong95/data/main/mit.svg" alt="MIT License" />

                </a>

                <a href="https://en.wikipedia.org/wiki/Open_access" target="_blank" rel="noopener noreferrer" title="Open Access" class="text-inherit hover:text-inherit">

                <img class="science-icon mr-1 inline-block opacity-60 hover:opacity-100 hover:text-[#E18435]" src="https://raw.githubusercontent.com/ntluong95/data/main/open-access.svg" alt="Open Access" />

                </a>

                <a href="https://github.com/ntluong95/INFLUX" title="GitHub Repository: ntluong95/INFLUX" target="_blank" rel="noopener noreferrer" class="text-inherit hover:text-inherit">

                <img class="science-icon inline-block mr-1 opacity-60 hover:opacity-100" src="https://raw.githubusercontent.com/ntluong95/data/main/github.svg" alt="GitHub Repository" />

                </a>

            </div> 

        </div>

    </div>

    `;





    // Find the target element (the container for the icons) and insert the new element

    const targetElement = document.querySelector('.column-body'); 

    targetElement.parentNode.insertBefore(newElement, targetElement); 



    const columnStart = document.querySelector('.quarto-title-meta-column-start');

    const metaElement = columnStart.querySelector('.quarto-title-meta'); // Select the nested element



    if (metaElement) {

        columnStart.parentNode.insertBefore(metaElement, columnStart.nextSibling); // Move it outside 

    }



    // Select the abstract and keywords sections

    var abstractElement = document.querySelector(".abstract");

    var keywordsElement = document.querySelector(".keywords");



    // Select the introduction heading

    var introductionHeading = document.querySelector(

      'h2[data-anchor-id="sec-introduction"]'

    );



    if (abstractElement && introductionHeading) {

      // Create the new structure for the abstract section

      var newAbstractContainer = document.createElement("div");

      var newAbstractTitle = document.createElement("h3");

      newAbstractTitle.id = "abstract";

      newAbstractTitle.className = "mb-3 text-base font-semibold group";

      newAbstractTitle.innerHTML =

        'Abstract<a class="no-underline text-inherit hover:text-inherit ml-2 select-none transition-opacity opacity-0 focus:opacity-100 group-hover:opacity-70" href="#abstract" title="Link to Abstract" aria-label="Link to Abstract">¶</a>';



      var newAbstractContent = document.createElement("div");

      newAbstractContent.className =

        "px-6 py-1 mb-3 rounded-sm bg-slate-50 dark:bg-slate-800";



      var newAbstractInnerContent = document.createElement("div");

      newAbstractInnerContent.id = "soTooQ8JmG";

      newAbstractInnerContent.className = "relative group/block col-body";



      // Move the actual abstract content

      var abstractParagraph = abstractElement.querySelector("p");

      newAbstractInnerContent.appendChild(abstractParagraph);



      // Append all new elements to the new abstract container

      newAbstractContent.appendChild(newAbstractInnerContent);

      newAbstractContainer.appendChild(newAbstractTitle);

      newAbstractContainer.appendChild(newAbstractContent);



      // Insert the new abstract container before the introduction heading

      introductionHeading.parentNode.insertBefore(

        newAbstractContainer,

        introductionHeading

      );



      // Remove the old abstract element

      abstractElement.remove();



      // Move the keywords section if it exists

      if (keywordsElement) {

        introductionHeading.parentNode.insertBefore(

          keywordsElement,
>>>>>>> 141889c2

          introductionHeading

        );

<<<<<<< HEAD
  

        // Remove the old abstract element

        abstractElement.remove();

  

        // Move the keywords section if it exists

        if (keywordsElement) {

          introductionHeading.parentNode.insertBefore(

            keywordsElement,

            introductionHeading

          );

        }

      }

    });

  

    // !Redesign author display

  

    document.addEventListener("DOMContentLoaded", function () {

      const container = document.querySelector(".quarto-title-meta-author");

      const contents = container.querySelectorAll(".quarto-title-meta-contents");

      const newContainer = document.createElement("div");

      newContainer.classList.add("quarto-title-meta-contents");

      const popup = document.createElement("div");

      popup.id = "affiliation-popup";

      popup.classList.add("popup");

      document.body.appendChild(popup);

  

      let currentOpenPopup = null;

  

      for (let i = 0; i < contents.length; i++) {

        const content = contents[i];

        const authorElement = content.querySelector(".author");

  

        if (authorElement) {

          newContainer.appendChild(authorElement);

  

          const affiliationContent = document.createElement("div");

          affiliationContent.classList.add("popup-content");

          if (i + 1 < contents.length) {

            const nextContent = contents[i + 1];

            const affiliations = nextContent.querySelectorAll(".affiliation");

            affiliations.forEach((affiliation) =>

              affiliationContent.appendChild(affiliation.cloneNode(true))

            );

            i++;

          }

  

          authorElement.addEventListener("click", function (event) {

            event.preventDefault();

            event.stopPropagation();

  

            if (currentOpenPopup) {

              currentOpenPopup.classList.remove("active");

            }

            currentOpenPopup = popup;

  

            popup.innerHTML = "";

            const popupHeader = document.createElement("h3");

            popupHeader.innerText = authorElement.textContent.trim();

            popup.appendChild(popupHeader);

            popup.appendChild(affiliationContent.cloneNode(true));

            popup.style.visibility = "hidden";

            popup.classList.add("active");

  

            const rect = authorElement.getBoundingClientRect();

            const popupWidth = popup.offsetWidth;

            const maxLeft = window.innerWidth - popupWidth;

            const popupLeft = Math.min(

              Math.max(0, rect.left + rect.width / 2 - popupWidth / 2),

              maxLeft

            );

  

            popup.style.left = popupLeft + "px";

            popup.style.top = rect.bottom + window.scrollY + "px";

            popup.style.visibility = "visible";

          });

        }

      }

  

      document.addEventListener("click", function (event) {

        if (

          currentOpenPopup &&

          !currentOpenPopup.contains(event.target) &&

          !event.target.closest(".quarto-title-meta-author")

        ) {

          currentOpenPopup.classList.remove("active");

          currentOpenPopup = null;

        }

      });

  

      container.innerHTML = "";

      container.appendChild(newContainer);

    });

  

    // Remove blank div insde quarto-title-banner

  

    document.addEventListener("DOMContentLoaded", function () {

      var titleBanner = document.querySelector(".quarto-title-banner");

  

      if (titleBanner) {

        // Select all div elements inside the quarto-title-banner

        var divs = titleBanner.querySelectorAll("div");

  

        divs.forEach(function (div) {

          // Check if the div is empty

          if (!div.innerHTML.trim()) {

            // Remove the empty div

            div.remove();

          }

        });

      }

    });

  



  

  </script>
=======
      }

    }

  });



  // !Redesign author display



  document.addEventListener("DOMContentLoaded", function () {

    const container = document.querySelector(".quarto-title-meta-author");

    const contents = container.querySelectorAll(".quarto-title-meta-contents");

    const newContainer = document.createElement("div");

    newContainer.classList.add("quarto-title-meta-contents");

    const popup = document.createElement("div");

    popup.id = "affiliation-popup";

    popup.classList.add("popup");

    document.body.appendChild(popup);



    let currentOpenPopup = null;



    for (let i = 0; i < contents.length; i++) {

      const content = contents[i];

      const authorElement = content.querySelector(".author");



      if (authorElement) {

        newContainer.appendChild(authorElement);



        const affiliationContent = document.createElement("div");

        affiliationContent.classList.add("popup-content");

        if (i + 1 < contents.length) {

          const nextContent = contents[i + 1];

          const affiliations = nextContent.querySelectorAll(".affiliation");

          affiliations.forEach((affiliation) =>

            affiliationContent.appendChild(affiliation.cloneNode(true))

          );

          i++;

        }



        authorElement.addEventListener("click", function (event) {

          event.preventDefault();

          event.stopPropagation();



          if (currentOpenPopup) {

            currentOpenPopup.classList.remove("active");

          }

          currentOpenPopup = popup;



          popup.innerHTML = "";

          const popupHeader = document.createElement("h3");

          popupHeader.innerText = authorElement.textContent.trim();

          popup.appendChild(popupHeader);

          popup.appendChild(affiliationContent.cloneNode(true));

          popup.style.visibility = "hidden";

          popup.classList.add("active");



          const rect = authorElement.getBoundingClientRect();

          const popupWidth = popup.offsetWidth;

          const maxLeft = window.innerWidth - popupWidth;

          const popupLeft = Math.min(

            Math.max(0, rect.left + rect.width / 2 - popupWidth / 2),

            maxLeft

          );



          popup.style.left = popupLeft + "px";

          popup.style.top = rect.bottom + window.scrollY + "px";

          popup.style.visibility = "visible";

        });

      }

    }



    document.addEventListener("click", function (event) {

      if (

        currentOpenPopup &&

        !currentOpenPopup.contains(event.target) &&

        !event.target.closest(".quarto-title-meta-author")

      ) {

        currentOpenPopup.classList.remove("active");

        currentOpenPopup = null;

      }

    });



    container.innerHTML = "";

    container.appendChild(newContainer);

  });



  // Remove blank div insde quarto-title-banner



  document.addEventListener("DOMContentLoaded", function () {

    var titleBanner = document.querySelector(".quarto-title-banner");



    if (titleBanner) {

      // Select all div elements inside the quarto-title-banner

      var divs = titleBanner.querySelectorAll("div");



      divs.forEach(function (div) {

        // Check if the div is empty

        if (!div.innerHTML.trim()) {

          // Remove the empty div

          div.remove();

        }

      });

    }

  });





//  function moveMetaInfo() {

//             // Select the 'quarto-title-meta' element that is nested within 'quarto-title-meta-column-start'

//             const metaInfo = document.querySelector('.quarto-title-meta-column-start .quarto-title-meta');



//             // Select the 'quarto-title-meta-column-end quarto-other-formats-target' element

//             const otherFormats = document.querySelector('.quarto-title-meta-column-end.quarto-other-formats-target');



//             // Check if the elements exist

//             if (!metaInfo || !otherFormats) {

//                 console.error('Required meta info or formats section not found');

//                 return;

//             }



//             // Select the 'quarto-title column-body' element

//             const titleColumnBody = document.querySelector('.quarto-title.column-body');



//             // Check if the target container exists

//             if (!titleColumnBody) {

//                 console.error('Title column body not found');

//                 return;

//             }



//             // Create right column if it doesn't exist

//             let rightColumn = titleColumnBody.querySelector('.right-column');

//             if (!rightColumn) {

//                 rightColumn = document.createElement('div');

//                 rightColumn.className = 'right-column';

//                 titleColumnBody.appendChild(rightColumn); // Append the new right column to the column body

//             }



//             // Append the meta info to the right column

//             rightColumn.appendChild(metaInfo);

//             // Append the other formats right below the meta info in the right column

//             rightColumn.appendChild(otherFormats);

//         }



//         // Wait for the DOM to fully load before running the script

//         document.addEventListener('DOMContentLoaded', moveMetaInfo);





document.addEventListener('DOMContentLoaded', function () {

  const metaAuthor = document.querySelector('.quarto-title-meta-author'); 

  const metaColumnStart = metaAuthor.nextElementSibling; // Get the element right after the author section

  const otherFormatsTarget = document.querySelector('.quarto-title-meta-column-end.quarto-other-formats-target');



  if (metaColumnStart && otherFormatsTarget) { // Add a check for the existence of elements

      // Append the 'otherFormatsTarget' element to the 'metaColumnStart' element

      metaColumnStart.appendChild(otherFormatsTarget);



      // Optionally, adjust the styling

      otherFormatsTarget.style.display = 'inline-block';

      otherFormatsTarget.style.marginLeft = '20px'; // Add some spacing

  } else {

      console.warn("One or more required elements were not found."); 

  }

});











</script>

>>>>>>> 141889c2


<meta name="citation_title" content="Emerging Pest and Pathogens (EPP)">
<meta name="citation_abstract" content="Emerging pests and pathogens (EPPs) are an increasingly disruptive force to human society that can cause large social and ecological changes far beyond their initial site of emergence. Three forces contribute to this growing challenge now and in the foreseeable future: first, potential EPPs are more likely to come in to first contact with human habitats as human land use expands. Second, denser human trade and travel networks mean that EPPs are more likely to emerge in new regions. Third, human technology, such as biocidal agents, increases risks for re-emergence. Understanding how EPPs cascade across scales in social-ecological systems is therefore an urgent priority, but no formal approach currently exists for analysing the ripple effects at scale, from their seeding to their lasting societal imprints. This project aims to fill this gap in sustainability science for society.
">
<meta name="citation_keywords" content="EPP,drivers">
<meta name="citation_author" content="Peter Søgaard Jørgensen">
<meta name="citation_author" content="Diana Veronica Luna Gonzalez">
<meta name="citation_author" content="Luong Nguyen Thanh">
<meta name="citation_author" content="Melissa Barton">
<meta name="citation_author" content="Kathryn Louise Bjorklund">
<meta name="citation_author" content="Ege Pehlivanoglu">
<<<<<<< HEAD
<meta name="citation_publication_date" content="2024-07-31">
<meta name="citation_cover_date" content="2024-07-31">
<meta name="citation_year" content="2024">
<meta name="citation_online_date" content="2024-07-31">
=======
<meta name="citation_publication_date" content="2024-07-30">
<meta name="citation_cover_date" content="2024-07-30">
<meta name="citation_year" content="2024">
<meta name="citation_online_date" content="2024-07-30">
>>>>>>> 141889c2
<meta name="citation_language" content="en">
<meta name="citation_reference" content="citation_title=The World Health Organization’s Disease Outbreak News: A retrospective database;,citation_author=Colin J. Carlson;,citation_author=Matthew R. Boyce;,citation_author=Margaret Dunne;,citation_author=Ellie Graeden;,citation_author=Jessica Lin;,citation_author=Yasser Omar Abdellatif;,citation_author=Max A. Palys;,citation_author=Munir Pavez;,citation_author=Alexandra L. Phelan;,citation_author=Rebecca Katz;,citation_editor=Claudio A. Mendez;,citation_publication_date=2023-01-25;,citation_cover_date=2023-01-25;,citation_year=2023;,citation_fulltext_html_url=http://dx.doi.org/10.1371/journal.pgph.0001083;,citation_issue=1;,citation_doi=10.1371/journal.pgph.0001083;,citation_volume=3;,citation_language=en;,citation_journal_title=PLOS Global Public Health;">
<meta name="citation_reference" content="citation_title=Drivers of emerging infectious disease events as a framework for digital detection;,citation_author=Sarah Olson;,citation_author=Corey Benedum;,citation_author=Sumiko Mekaru;,citation_author=Nicholas Preston;,citation_author=Jonna Mazet;,citation_author=Damien Joly;,citation_author=John Brownstein;,citation_publication_date=2015-08-01;,citation_cover_date=2015-08-01;,citation_year=2015;,citation_doi=10.3201/eid2108.141156;,citation_volume=21;,citation_journal_title=Emerging infectious diseases;">
<meta name="citation_reference" content="citation_title=Preventing Pandemics Via International Development: A Systems Approach;,citation_author=Tiffany L. Bogich;,citation_author=Rumi Chunara;,citation_author=David Scales;,citation_author=Emily Chan;,citation_author=Laura C. Pinheiro;,citation_author=Aleksei A. Chmura;,citation_author=Dennis Carroll;,citation_author=Peter Daszak;,citation_author=John S. Brownstein;,citation_publication_date=2012-12-11;,citation_cover_date=2012-12-11;,citation_year=2012;,citation_fulltext_html_url=https://journals.plos.org/plosmedicine/article?id=10.1371/journal.pmed.1001354;,citation_issue=12;,citation_doi=10.1371/journal.pmed.1001354;,citation_volume=9;,citation_language=en;,citation_journal_title=PLOS Medicine;">
<meta name="citation_reference" content="citation_title=Observed and projected drivers of emerging infectious diseases in Europe;,citation_author=Jan C. Semenza;,citation_author=Joacim Rocklöv;,citation_author=Pasi Penttinen;,citation_author=Elisabet Lindgren;,citation_publication_date=2016;,citation_cover_date=2016;,citation_year=2016;,citation_fulltext_html_url=https://onlinelibrary-wiley-com.ezproxy.its.uu.se/doi/abs/10.1111/nyas.13132;,citation_issue=1;,citation_doi=10.1111/nyas.13132;,citation_volume=1382;,citation_language=en;,citation_journal_title=Annals of the New York Academy of Sciences;">
<meta name="citation_reference" content="citation_title=Preventing Pandemics Via International Development: A Systems Approach;,citation_author=Tiffany L. Bogich;,citation_author=Rumi Chunara;,citation_author=David Scales;,citation_author=Emily Chan;,citation_author=Laura C. Pinheiro;,citation_author=Aleksei A. Chmura;,citation_author=Dennis Carroll;,citation_author=Peter Daszak;,citation_author=John S. Brownstein;,citation_publication_date=2012-12-11;,citation_cover_date=2012-12-11;,citation_year=2012;,citation_fulltext_html_url=https://journals.plos.org/plosmedicine/article?id=10.1371/journal.pmed.1001354;,citation_issue=12;,citation_doi=10.1371/journal.pmed.1001354;,citation_volume=9;,citation_language=en;,citation_journal_title=PLOS Medicine;">
<meta name="citation_reference" content="citation_title=Text to Causal Knowledge Graph: A Framework to Synthesize Knowledge from Unstructured Business Texts into Causal Graphs;,citation_author=Seethalakshmi Gopalakrishnan;,citation_author=Victor Zitian Chen;,citation_author=Wenwen Dou;,citation_author=Gus Hahn-Powell;,citation_author=Sreekar Nedunuri;,citation_author=Wlodek Zadrozny;,citation_publication_date=2023-07;,citation_cover_date=2023-07;,citation_year=2023;,citation_fulltext_html_url=https://www.mdpi.com/2078-2489/14/7/367;,citation_issue=7;,citation_doi=10.3390/info14070367;,citation_volume=14;,citation_language=en;,citation_journal_title=Information;">
</head>

<body>

<header id="title-block-header" class="quarto-title-block default toc-left page-columns page-full">
  <div class="quarto-title-banner page-columns page-full">
    <div class="quarto-title column-body">
      <h1 class="title">Emerging Pest and Pathogens (EPP)</h1>
          </div>

    
    <div class="quarto-title-meta-container">
      <div class="quarto-title-meta-column-start">
            <div class="quarto-title-meta-author">
          <div class="quarto-title-meta-heading">Authors</div>
          <div class="quarto-title-meta-heading">Affiliations</div>
          
                <div class="quarto-title-meta-contents">
            <p class="author">Peter Søgaard Jørgensen <a href="mailto:peter.sogaard.jorgensen@su.se" class="quarto-title-author-email"><i class="bi bi-envelope"></i></a> <a href="https://orcid.org/0000-0002-2621-378X" class="quarto-title-author-orcid"> <img src="data:image/png;base64,iVBORw0KGgoAAAANSUhEUgAAABAAAAAQCAYAAAAf8/9hAAAAGXRFWHRTb2Z0d2FyZQBBZG9iZSBJbWFnZVJlYWR5ccllPAAAA2ZpVFh0WE1MOmNvbS5hZG9iZS54bXAAAAAAADw/eHBhY2tldCBiZWdpbj0i77u/IiBpZD0iVzVNME1wQ2VoaUh6cmVTek5UY3prYzlkIj8+IDx4OnhtcG1ldGEgeG1sbnM6eD0iYWRvYmU6bnM6bWV0YS8iIHg6eG1wdGs9IkFkb2JlIFhNUCBDb3JlIDUuMC1jMDYwIDYxLjEzNDc3NywgMjAxMC8wMi8xMi0xNzozMjowMCAgICAgICAgIj4gPHJkZjpSREYgeG1sbnM6cmRmPSJodHRwOi8vd3d3LnczLm9yZy8xOTk5LzAyLzIyLXJkZi1zeW50YXgtbnMjIj4gPHJkZjpEZXNjcmlwdGlvbiByZGY6YWJvdXQ9IiIgeG1sbnM6eG1wTU09Imh0dHA6Ly9ucy5hZG9iZS5jb20veGFwLzEuMC9tbS8iIHhtbG5zOnN0UmVmPSJodHRwOi8vbnMuYWRvYmUuY29tL3hhcC8xLjAvc1R5cGUvUmVzb3VyY2VSZWYjIiB4bWxuczp4bXA9Imh0dHA6Ly9ucy5hZG9iZS5jb20veGFwLzEuMC8iIHhtcE1NOk9yaWdpbmFsRG9jdW1lbnRJRD0ieG1wLmRpZDo1N0NEMjA4MDI1MjA2ODExOTk0QzkzNTEzRjZEQTg1NyIgeG1wTU06RG9jdW1lbnRJRD0ieG1wLmRpZDozM0NDOEJGNEZGNTcxMUUxODdBOEVCODg2RjdCQ0QwOSIgeG1wTU06SW5zdGFuY2VJRD0ieG1wLmlpZDozM0NDOEJGM0ZGNTcxMUUxODdBOEVCODg2RjdCQ0QwOSIgeG1wOkNyZWF0b3JUb29sPSJBZG9iZSBQaG90b3Nob3AgQ1M1IE1hY2ludG9zaCI+IDx4bXBNTTpEZXJpdmVkRnJvbSBzdFJlZjppbnN0YW5jZUlEPSJ4bXAuaWlkOkZDN0YxMTc0MDcyMDY4MTE5NUZFRDc5MUM2MUUwNEREIiBzdFJlZjpkb2N1bWVudElEPSJ4bXAuZGlkOjU3Q0QyMDgwMjUyMDY4MTE5OTRDOTM1MTNGNkRBODU3Ii8+IDwvcmRmOkRlc2NyaXB0aW9uPiA8L3JkZjpSREY+IDwveDp4bXBtZXRhPiA8P3hwYWNrZXQgZW5kPSJyIj8+84NovQAAAR1JREFUeNpiZEADy85ZJgCpeCB2QJM6AMQLo4yOL0AWZETSqACk1gOxAQN+cAGIA4EGPQBxmJA0nwdpjjQ8xqArmczw5tMHXAaALDgP1QMxAGqzAAPxQACqh4ER6uf5MBlkm0X4EGayMfMw/Pr7Bd2gRBZogMFBrv01hisv5jLsv9nLAPIOMnjy8RDDyYctyAbFM2EJbRQw+aAWw/LzVgx7b+cwCHKqMhjJFCBLOzAR6+lXX84xnHjYyqAo5IUizkRCwIENQQckGSDGY4TVgAPEaraQr2a4/24bSuoExcJCfAEJihXkWDj3ZAKy9EJGaEo8T0QSxkjSwORsCAuDQCD+QILmD1A9kECEZgxDaEZhICIzGcIyEyOl2RkgwAAhkmC+eAm0TAAAAABJRU5ErkJggg=="></a></p>
          </div>
                <div class="quarto-title-meta-contents">
                    <p class="affiliation">
                        Sustainability Learning and Research Centre
                      </p>
                    <p class="affiliation">
                        Kungliga Vetenskapsuniversitetet
                      </p>
                    <p class="affiliation">
                        Stockholm Resilience Centre
                      </p>
                  </div>
                      <div class="quarto-title-meta-contents">
            <p class="author">Diana Veronica Luna Gonzalez <a href="mailto:diana.lunagonzalez@su.se" class="quarto-title-author-email"><i class="bi bi-envelope"></i></a> <a href="https://orcid.org/0000-0003-0194-4137" class="quarto-title-author-orcid"> <img src="data:image/png;base64,iVBORw0KGgoAAAANSUhEUgAAABAAAAAQCAYAAAAf8/9hAAAAGXRFWHRTb2Z0d2FyZQBBZG9iZSBJbWFnZVJlYWR5ccllPAAAA2ZpVFh0WE1MOmNvbS5hZG9iZS54bXAAAAAAADw/eHBhY2tldCBiZWdpbj0i77u/IiBpZD0iVzVNME1wQ2VoaUh6cmVTek5UY3prYzlkIj8+IDx4OnhtcG1ldGEgeG1sbnM6eD0iYWRvYmU6bnM6bWV0YS8iIHg6eG1wdGs9IkFkb2JlIFhNUCBDb3JlIDUuMC1jMDYwIDYxLjEzNDc3NywgMjAxMC8wMi8xMi0xNzozMjowMCAgICAgICAgIj4gPHJkZjpSREYgeG1sbnM6cmRmPSJodHRwOi8vd3d3LnczLm9yZy8xOTk5LzAyLzIyLXJkZi1zeW50YXgtbnMjIj4gPHJkZjpEZXNjcmlwdGlvbiByZGY6YWJvdXQ9IiIgeG1sbnM6eG1wTU09Imh0dHA6Ly9ucy5hZG9iZS5jb20veGFwLzEuMC9tbS8iIHhtbG5zOnN0UmVmPSJodHRwOi8vbnMuYWRvYmUuY29tL3hhcC8xLjAvc1R5cGUvUmVzb3VyY2VSZWYjIiB4bWxuczp4bXA9Imh0dHA6Ly9ucy5hZG9iZS5jb20veGFwLzEuMC8iIHhtcE1NOk9yaWdpbmFsRG9jdW1lbnRJRD0ieG1wLmRpZDo1N0NEMjA4MDI1MjA2ODExOTk0QzkzNTEzRjZEQTg1NyIgeG1wTU06RG9jdW1lbnRJRD0ieG1wLmRpZDozM0NDOEJGNEZGNTcxMUUxODdBOEVCODg2RjdCQ0QwOSIgeG1wTU06SW5zdGFuY2VJRD0ieG1wLmlpZDozM0NDOEJGM0ZGNTcxMUUxODdBOEVCODg2RjdCQ0QwOSIgeG1wOkNyZWF0b3JUb29sPSJBZG9iZSBQaG90b3Nob3AgQ1M1IE1hY2ludG9zaCI+IDx4bXBNTTpEZXJpdmVkRnJvbSBzdFJlZjppbnN0YW5jZUlEPSJ4bXAuaWlkOkZDN0YxMTc0MDcyMDY4MTE5NUZFRDc5MUM2MUUwNEREIiBzdFJlZjpkb2N1bWVudElEPSJ4bXAuZGlkOjU3Q0QyMDgwMjUyMDY4MTE5OTRDOTM1MTNGNkRBODU3Ii8+IDwvcmRmOkRlc2NyaXB0aW9uPiA8L3JkZjpSREY+IDwveDp4bXBtZXRhPiA8P3hwYWNrZXQgZW5kPSJyIj8+84NovQAAAR1JREFUeNpiZEADy85ZJgCpeCB2QJM6AMQLo4yOL0AWZETSqACk1gOxAQN+cAGIA4EGPQBxmJA0nwdpjjQ8xqArmczw5tMHXAaALDgP1QMxAGqzAAPxQACqh4ER6uf5MBlkm0X4EGayMfMw/Pr7Bd2gRBZogMFBrv01hisv5jLsv9nLAPIOMnjy8RDDyYctyAbFM2EJbRQw+aAWw/LzVgx7b+cwCHKqMhjJFCBLOzAR6+lXX84xnHjYyqAo5IUizkRCwIENQQckGSDGY4TVgAPEaraQr2a4/24bSuoExcJCfAEJihXkWDj3ZAKy9EJGaEo8T0QSxkjSwORsCAuDQCD+QILmD1A9kECEZgxDaEZhICIzGcIyEyOl2RkgwAAhkmC+eAm0TAAAAABJRU5ErkJggg=="></a></p>
          </div>
                <div class="quarto-title-meta-contents">
                    <p class="affiliation">
                        Stockholm Resilience Centre
                      </p>
                  </div>
                      <div class="quarto-title-meta-contents">
            <p class="author">Luong Nguyen Thanh <a href="mailto:nguyen.luong@uu.se" class="quarto-title-author-email"><i class="bi bi-envelope"></i></a> <a href="https://orcid.org/0000-0002-9270-9345" class="quarto-title-author-orcid"> <img src="data:image/png;base64,iVBORw0KGgoAAAANSUhEUgAAABAAAAAQCAYAAAAf8/9hAAAAGXRFWHRTb2Z0d2FyZQBBZG9iZSBJbWFnZVJlYWR5ccllPAAAA2ZpVFh0WE1MOmNvbS5hZG9iZS54bXAAAAAAADw/eHBhY2tldCBiZWdpbj0i77u/IiBpZD0iVzVNME1wQ2VoaUh6cmVTek5UY3prYzlkIj8+IDx4OnhtcG1ldGEgeG1sbnM6eD0iYWRvYmU6bnM6bWV0YS8iIHg6eG1wdGs9IkFkb2JlIFhNUCBDb3JlIDUuMC1jMDYwIDYxLjEzNDc3NywgMjAxMC8wMi8xMi0xNzozMjowMCAgICAgICAgIj4gPHJkZjpSREYgeG1sbnM6cmRmPSJodHRwOi8vd3d3LnczLm9yZy8xOTk5LzAyLzIyLXJkZi1zeW50YXgtbnMjIj4gPHJkZjpEZXNjcmlwdGlvbiByZGY6YWJvdXQ9IiIgeG1sbnM6eG1wTU09Imh0dHA6Ly9ucy5hZG9iZS5jb20veGFwLzEuMC9tbS8iIHhtbG5zOnN0UmVmPSJodHRwOi8vbnMuYWRvYmUuY29tL3hhcC8xLjAvc1R5cGUvUmVzb3VyY2VSZWYjIiB4bWxuczp4bXA9Imh0dHA6Ly9ucy5hZG9iZS5jb20veGFwLzEuMC8iIHhtcE1NOk9yaWdpbmFsRG9jdW1lbnRJRD0ieG1wLmRpZDo1N0NEMjA4MDI1MjA2ODExOTk0QzkzNTEzRjZEQTg1NyIgeG1wTU06RG9jdW1lbnRJRD0ieG1wLmRpZDozM0NDOEJGNEZGNTcxMUUxODdBOEVCODg2RjdCQ0QwOSIgeG1wTU06SW5zdGFuY2VJRD0ieG1wLmlpZDozM0NDOEJGM0ZGNTcxMUUxODdBOEVCODg2RjdCQ0QwOSIgeG1wOkNyZWF0b3JUb29sPSJBZG9iZSBQaG90b3Nob3AgQ1M1IE1hY2ludG9zaCI+IDx4bXBNTTpEZXJpdmVkRnJvbSBzdFJlZjppbnN0YW5jZUlEPSJ4bXAuaWlkOkZDN0YxMTc0MDcyMDY4MTE5NUZFRDc5MUM2MUUwNEREIiBzdFJlZjpkb2N1bWVudElEPSJ4bXAuZGlkOjU3Q0QyMDgwMjUyMDY4MTE5OTRDOTM1MTNGNkRBODU3Ii8+IDwvcmRmOkRlc2NyaXB0aW9uPiA8L3JkZjpSREY+IDwveDp4bXBtZXRhPiA8P3hwYWNrZXQgZW5kPSJyIj8+84NovQAAAR1JREFUeNpiZEADy85ZJgCpeCB2QJM6AMQLo4yOL0AWZETSqACk1gOxAQN+cAGIA4EGPQBxmJA0nwdpjjQ8xqArmczw5tMHXAaALDgP1QMxAGqzAAPxQACqh4ER6uf5MBlkm0X4EGayMfMw/Pr7Bd2gRBZogMFBrv01hisv5jLsv9nLAPIOMnjy8RDDyYctyAbFM2EJbRQw+aAWw/LzVgx7b+cwCHKqMhjJFCBLOzAR6+lXX84xnHjYyqAo5IUizkRCwIENQQckGSDGY4TVgAPEaraQr2a4/24bSuoExcJCfAEJihXkWDj3ZAKy9EJGaEo8T0QSxkjSwORsCAuDQCD+QILmD1A9kECEZgxDaEZhICIzGcIyEyOl2RkgwAAhkmC+eAm0TAAAAABJRU5ErkJggg=="></a></p>
          </div>
                <div class="quarto-title-meta-contents">
                    <p class="affiliation">
                        Sustainability Learning and Research Centre
                      </p>
                    <p class="affiliation">
                        Kungliga Vetenskapsuniversitetet
                      </p>
                    <p class="affiliation">
                        Uppsala Antibiotic Centre
                      </p>
                  </div>
                      <div class="quarto-title-meta-contents">
            <p class="author">Melissa Barton <a href="mailto:melissa.barton@su.se" class="quarto-title-author-email"><i class="bi bi-envelope"></i></a> <a href="https://orcid.org/0000-0003-0661-134X" class="quarto-title-author-orcid"> <img src="data:image/png;base64,iVBORw0KGgoAAAANSUhEUgAAABAAAAAQCAYAAAAf8/9hAAAAGXRFWHRTb2Z0d2FyZQBBZG9iZSBJbWFnZVJlYWR5ccllPAAAA2ZpVFh0WE1MOmNvbS5hZG9iZS54bXAAAAAAADw/eHBhY2tldCBiZWdpbj0i77u/IiBpZD0iVzVNME1wQ2VoaUh6cmVTek5UY3prYzlkIj8+IDx4OnhtcG1ldGEgeG1sbnM6eD0iYWRvYmU6bnM6bWV0YS8iIHg6eG1wdGs9IkFkb2JlIFhNUCBDb3JlIDUuMC1jMDYwIDYxLjEzNDc3NywgMjAxMC8wMi8xMi0xNzozMjowMCAgICAgICAgIj4gPHJkZjpSREYgeG1sbnM6cmRmPSJodHRwOi8vd3d3LnczLm9yZy8xOTk5LzAyLzIyLXJkZi1zeW50YXgtbnMjIj4gPHJkZjpEZXNjcmlwdGlvbiByZGY6YWJvdXQ9IiIgeG1sbnM6eG1wTU09Imh0dHA6Ly9ucy5hZG9iZS5jb20veGFwLzEuMC9tbS8iIHhtbG5zOnN0UmVmPSJodHRwOi8vbnMuYWRvYmUuY29tL3hhcC8xLjAvc1R5cGUvUmVzb3VyY2VSZWYjIiB4bWxuczp4bXA9Imh0dHA6Ly9ucy5hZG9iZS5jb20veGFwLzEuMC8iIHhtcE1NOk9yaWdpbmFsRG9jdW1lbnRJRD0ieG1wLmRpZDo1N0NEMjA4MDI1MjA2ODExOTk0QzkzNTEzRjZEQTg1NyIgeG1wTU06RG9jdW1lbnRJRD0ieG1wLmRpZDozM0NDOEJGNEZGNTcxMUUxODdBOEVCODg2RjdCQ0QwOSIgeG1wTU06SW5zdGFuY2VJRD0ieG1wLmlpZDozM0NDOEJGM0ZGNTcxMUUxODdBOEVCODg2RjdCQ0QwOSIgeG1wOkNyZWF0b3JUb29sPSJBZG9iZSBQaG90b3Nob3AgQ1M1IE1hY2ludG9zaCI+IDx4bXBNTTpEZXJpdmVkRnJvbSBzdFJlZjppbnN0YW5jZUlEPSJ4bXAuaWlkOkZDN0YxMTc0MDcyMDY4MTE5NUZFRDc5MUM2MUUwNEREIiBzdFJlZjpkb2N1bWVudElEPSJ4bXAuZGlkOjU3Q0QyMDgwMjUyMDY4MTE5OTRDOTM1MTNGNkRBODU3Ii8+IDwvcmRmOkRlc2NyaXB0aW9uPiA8L3JkZjpSREY+IDwveDp4bXBtZXRhPiA8P3hwYWNrZXQgZW5kPSJyIj8+84NovQAAAR1JREFUeNpiZEADy85ZJgCpeCB2QJM6AMQLo4yOL0AWZETSqACk1gOxAQN+cAGIA4EGPQBxmJA0nwdpjjQ8xqArmczw5tMHXAaALDgP1QMxAGqzAAPxQACqh4ER6uf5MBlkm0X4EGayMfMw/Pr7Bd2gRBZogMFBrv01hisv5jLsv9nLAPIOMnjy8RDDyYctyAbFM2EJbRQw+aAWw/LzVgx7b+cwCHKqMhjJFCBLOzAR6+lXX84xnHjYyqAo5IUizkRCwIENQQckGSDGY4TVgAPEaraQr2a4/24bSuoExcJCfAEJihXkWDj3ZAKy9EJGaEo8T0QSxkjSwORsCAuDQCD+QILmD1A9kECEZgxDaEZhICIzGcIyEyOl2RkgwAAhkmC+eAm0TAAAAABJRU5ErkJggg=="></a></p>
          </div>
                <div class="quarto-title-meta-contents">
                    <p class="affiliation">
                        Stockholm Resilience Centre
                      </p>
                  </div>
                      <div class="quarto-title-meta-contents">
            <p class="author">Kathryn Louise Bjorklund <a href="mailto:kathryn.bjorklund@su.se" class="quarto-title-author-email"><i class="bi bi-envelope"></i></a> </p>
          </div>
                <div class="quarto-title-meta-contents">
                    <p class="affiliation">
                        Stockholm Resilience Centre
                      </p>
                  </div>
                      <div class="quarto-title-meta-contents">
            <p class="author">Ege Pehlivanoglu <a href="mailto:ege.pehlivanoglu@kva.se" class="quarto-title-author-email"><i class="bi bi-envelope"></i></a> </p>
          </div>
                <div class="quarto-title-meta-contents">
                    <p class="affiliation">
                        Kungliga Vetenskapsuniversitetet
                      </p>
                  </div>
                    </div>
        
        <div class="quarto-title-meta">

                      
                <div>
            <div class="quarto-title-meta-heading">Published</div>
            <div class="quarto-title-meta-contents">
<<<<<<< HEAD
              <p class="date">July 31, 2024</p>
=======
              <p class="date">July 30, 2024</p>
>>>>>>> 141889c2
            </div>
          </div>
          
                
              </div>
      </div>
      <div class="quarto-title-meta-column-end quarto-other-formats-target">
      <div class="quarto-alternate-formats"><div class="quarto-title-meta-heading">Other Formats</div><div class="quarto-title-meta-contents"><p><a href="index.docx"><i class="bi bi-file-word"></i>MS Word</a></p></div></div></div>
    </div>

    <div>
      <div class="abstract">
        <div class="block-title">Abstract</div>
        <p>Emerging pests and pathogens (EPPs) are an increasingly disruptive force to human society that can cause large social and ecological changes far beyond their initial site of emergence. Three forces contribute to this growing challenge now and in the foreseeable future: first, potential EPPs are more likely to come in to first contact with human habitats as human land use expands. Second, denser human trade and travel networks mean that EPPs are more likely to emerge in new regions. Third, human technology, such as biocidal agents, increases risks for re-emergence. Understanding how EPPs cascade across scales in social-ecological systems is therefore an urgent priority, but no formal approach currently exists for analysing the ripple effects at scale, from their seeding to their lasting societal imprints. This project aims to fill this gap in sustainability science for society.</p>
      </div>
    </div>

    <div>
      <div class="keywords">
        <div class="block-title">Keywords</div>
        <p>EPP, drivers</p>
      </div>
    </div>

    <div class="quarto-other-links-text-target">
    <div class="quarto-code-links"><div class="quarto-title-meta-heading">Code Links</div><div class="quarto-title-meta-contents"><span><a href="https://github.com/ntluong95/INFLUX"><i class="bi bi-github"></i>Github</a></span></div></div></div>  </div>
</header><div id="quarto-content" class="page-columns page-rows-contents page-layout-article toc-left">
<div id="quarto-sidebar-toc-left" class="sidebar toc-left">
  <nav id="TOC" role="doc-toc" class="toc-active">
    <h2 id="toc-title">Table of contents</h2>
   
  <ul>
  <li><a href="#sec-introduction" id="toc-sec-introduction" class="nav-link active" data-scroll-target="#sec-introduction"><span class="header-section-number">1</span> Introduction</a></li>
  <li><a href="#sec-methods" id="toc-sec-methods" class="nav-link" data-scroll-target="#sec-methods"><span class="header-section-number">2</span> Methods</a></li>
  <li><a href="#sec-results" id="toc-sec-results" class="nav-link" data-scroll-target="#sec-results"><span class="header-section-number">3</span> Results</a></li>
  <li><a href="#sec-discussion" id="toc-sec-discussion" class="nav-link" data-scroll-target="#sec-discussion"><span class="header-section-number">4</span> Discussion</a></li>
  <li><a href="#sec-conclusion" id="toc-sec-conclusion" class="nav-link" data-scroll-target="#sec-conclusion"><span class="header-section-number">5</span> Conclusion</a></li>
  <li><a href="#sec-reference" id="toc-sec-reference" class="nav-link" data-scroll-target="#sec-reference"><span class="header-section-number">6</span> References</a></li>
  </ul>
<<<<<<< HEAD
<div class="quarto-alternate-notebooks"><h2>Notebooks</h2><ul><li><a href="notebooks\causal-chains-preview.html"><i class="bi bi-journal-code"></i>ChatGPT &amp; Google Gemini prompt</a></li><li><a href="notebooks\GemCausal-preview.html"><i class="bi bi-journal-code"></i>Emerging Pest and Pathogens (EPP)</a></li><li><a href="notebooks\causalizeR-preview.html"><i class="bi bi-journal-code"></i>Emerging Pest and Pathogens (EPP)</a></li><li><a href="notebooks\WHO-DON-preview.html"><i class="bi bi-journal-code"></i>Scraping data from WHO-DON website</a></li></ul></div></nav>
=======
<div class="quarto-alternate-notebooks"><h2>Notebooks</h2><ul><li><a href="notebooks\WHO-DON-preview.html"><i class="bi bi-journal-code"></i>Scraping data from WHO-DON website</a></li></ul></div></nav>
>>>>>>> 141889c2
</div>
<div id="quarto-margin-sidebar" class="sidebar margin-sidebar zindex-bottom">
</div>
<main class="content quarto-banner-title-block" id="quarto-document-content">



  


<div class="callout callout-style-simple callout-note">
<div class="callout-body d-flex">
<div class="callout-icon-container">
<i class="callout-icon"></i>
</div>
<div class="callout-body-container">
<p>This is a Quarto reproduction of a paper investigating drivers of EPP under the INFLUX project</p>
</div>
</div>
</div>
<section id="sec-introduction" class="level2" data-number="1">
<h2 data-number="1" class="anchored" data-anchor-id="sec-introduction"><span class="header-section-number">1</span> Introduction</h2>
<p>Unusual infectious disease (ID) events occur when an underlying mix of antecedent epidemiological drivers provide the necessary conditions for a pathogen to emerge in susceptible populations. These conditions may be driving emergence through a wide variety of mechanisms, such as climate change, industrial development, ecosystem change, and social inequality. Public health policy has traditionally targeted well-described socioeconomic drivers, such as lack of sanitation, lack of hygiene awareness, and poor access to health care and disease prevention services (e.g., bed nets, vaccinations, and treatments),but researchers have increasingly evaluated the complex interactions among drivers related to globalization, political issues, human susceptibility, and biophysical environmental change <span class="citation" data-cites="olson2015">(<a href="#ref-olson2015" role="doc-biblioref">Olson et al. 2015</a>)</span></p>
<p><img src="images/paste-4.png" class="img-fluid"><br>
Across 397 outbreaks of international concern, as classified by the World HealthOrganization, nearly 40% were attributed to 1 driver: lack of public health infrastructure <span class="citation" data-cites="bogich2012">(<a href="#ref-bogich2012" role="doc-biblioref">Bogich et al. 2012a</a>)</span>. Further, changes in land use, another known driver, can produce animal–human interfaces ripe for spillover events. Indeed, between1940 and 2005, 60% of emerging ID events were of zoonotic origin and showed a substantial positive correlation with wildlife abundance and diversity. In 2008, the European Centre for Disease Prevention and Control (ECDC) conducted a literature- and expert-based foresight study to identify environmental, socioeconomic, and technical changes that will contribute to future EIDs in Europe.&nbsp;The study projected that the drivers of most concern would fall into three main groups: globalization and environment, social and demographic, and public health systems. <span class="citation" data-cites="semenza2016">(<a href="#ref-semenza2016" role="doc-biblioref">Semenza et al. 2016</a>)</span></p>
<p>Driving Factors Description <span class="citation" data-cites="bogich2012a">(<a href="#ref-bogich2012a" role="doc-biblioref">Bogich et al. 2012b</a>)</span>. Drivers were assigned on the basis of a text search of the outbreak reports for key words and phrases indicating an IOM-defined driver directly or inferred from text describing actions taken immediately following the outbreak</p>
<table class="caption-top table">
<colgroup>
<col style="width: 14%">
<col style="width: 85%">
</colgroup>
<thead>
<tr class="header">
<th>Driving Factors</th>
<th>Description</th>
</tr>
</thead>
<tbody>
<tr class="odd">
<td>Agricultural &amp; Food industry changes</td>
<td>Agricultural intensification of crops or animal husbandry and all aspects of food production from manufacturing to marketing; global trade and travel related to food are included here</td>
</tr>
<tr class="even">
<td>Breakdown of public Health measures</td>
<td>Breakdown in public health measures that have previously worked to prevent infections, including inadequate sanitation and hygiene (e.g.&nbsp;shortages of potable water), poor immunization coverage or lack of infrastructure to purchase and deliver vaccine, TB control, control of vector-borne and zoonotic disease, and antiquated public health laws</td>
</tr>
<tr class="odd">
<td>Bushmeat</td>
<td>Both hunting and consumption of wildlife, including tracking, capturing and handling involved in hunting</td>
</tr>
<tr class="even">
<td>Climate and weather</td>
<td>Short- and long-term fluctuations in temperature and rainfall affecting pathogens, vectors and hosts</td>
</tr>
<tr class="odd">
<td>Human demographics and behavior</td>
<td>Demographic and behavioral factors that affect human transmission of disease, examples include migration, population growth, aging, urbanization, and high-risk behaviors</td>
</tr>
<tr class="even">
<td>Human susceptibility to infection</td>
<td>Elements of human physiology that determine susceptibility, including genetic, physical, cellular and molecular defenses. Examples include malnutrition, impaired immunity, genetic polymorphisms</td>
</tr>
<tr class="odd">
<td>Intent to harm</td>
<td>Bioterrorism or threat of attack using biological agents, typically via aerosol dissemination</td>
</tr>
<tr class="even">
<td>International travel and commerce</td>
<td>Movement of humans and animals and other goods, including volume and speed of air travel, cruise ships - does not include global travel and trade related to food</td>
</tr>
<tr class="odd">
<td>Lack of political will</td>
<td>Lack of global political commitment and general complacency toward infectious diseases</td>
</tr>
<tr class="even">
<td>Land use changes</td>
<td>Changes in land use patterns due to anthropogenic activities, including encroachment, expansion of agricultural activities or urban areas, deforestation, dams and irrigation infrastructure, or reforestation</td>
</tr>
<tr class="odd">
<td>Medical Industry changes</td>
<td>Advances in the medical industry such as blood transfusions, use of plastic catheters or artificial heart valves); other examples include blood product safety, organ, tissue and xeno-transplantation</td>
</tr>
<tr class="even">
<td>Microbial adaptation and change</td>
<td>Antibiotic use and resistance</td>
</tr>
<tr class="odd">
<td>War and famine</td>
<td>Armed conflict, loss of food security, and handicapping of medical infrastructure due to conflict, including the displacement of humans to refugee camps, for example, during war times</td>
</tr>
<tr class="even">
<td>Unspecified</td>
<td>Unable to assign driver</td>
</tr>
</tbody>
</table>
<p><a href="images/paste-1.png" class="lightbox" data-gallery="quarto-lightbox-gallery-1"><img src="images/paste-1.png" class="img-fluid"></a></p>
<p>The ECDC is mandated to monitor Infectious disease threat events (IDTEs) through epidemic intelligence or event-based surveillance, which involves active and automated Web searches from confidential and official sources, such as the Early Warning and Response System (EWRS), Program for Monitoring Emerging Diseases (Promed), Medical Information System (MediSys), and Global Public Health Intelligence Network (GPHIN), as well as individual reports from European Union (EU)/European Economic Area (EEA) member states <span class="citation" data-cites="semenza2016">(<a href="#ref-semenza2016" role="doc-biblioref">Semenza et al. 2016</a>)</span>. The IDTEs that met the inclusion criteria were divided into 10 categories: foodborne and waterborne; vectorborne and rodentborne; airborne; vaccine preventable; other zoonoses; injecting drug use (IDU) associated; influenza; healthcare associated; multidrug resistant; and sexually transmitted</p>
<p><a href="images/paste-2.png" class="lightbox" data-gallery="quarto-lightbox-gallery-2"><img src="images/paste-2.png" class="img-fluid"></a></p>
<p><a href="images/paste-3.png" class="lightbox" data-gallery="quarto-lightbox-gallery-3"><img src="images/paste-3.png" class="img-fluid"></a></p>
</section>
<section id="sec-methods" class="level2" data-number="2">
<h2 data-number="2" class="anchored" data-anchor-id="sec-methods"><span class="header-section-number">2</span> Methods</h2>
<p>Data were retrieved from WHO-DON API.</p>
<div class="quarto-embed-nb-cell">
<div id="glimpse-data" class="cell">
<div class="sourceCode cell-code" id="cb1"><pre class="sourceCode python code-with-copy"><code class="sourceCode python"><span id="cb1-1"><a href="#cb1-1" aria-hidden="true" tabindex="-1"></a>glimpse(corpus)</span></code><button title="Copy to Clipboard" class="code-copy-button"><i class="bi"></i></button></pre></div>
<div class="cell-output cell-output-stdout">
<pre><code>Rows: 18,612
Columns: 5
$ DonID_standardized &lt;chr&gt; "2024-DON518", "2024-DON518", "2024-DON518", "2024-…
$ UrlName            &lt;chr&gt; "2024-DON518", "2024-DON518", "2024-DON518", "2024-…
$ DonId              &lt;chr&gt; "2024-DON518", "2024-DON518", "2024-DON518", "2024-…
$ InformationType    &lt;chr&gt; "Summary", "Overview", "Epidemiology", "Assessment"…
$ Text               &lt;chr&gt; "As of 30 April 2024, over 7.6 million dengue cases…</code></pre>
</div>
</div>
<a class="quarto-notebook-link" id="nblink-1" href="notebooks\WHO-DON-preview.html#cell-glimpse-data">Source: Scraping data from WHO-DON website</a></div>
<p>Data retrieved from WHO-DON can merge with data from <span class="citation" data-cites="carlson2023">(<a href="#ref-carlson2023" role="doc-biblioref">Carlson et al. 2023</a>)</span></p>
<p>To extract causality relations, one can choose BERT or LLMs. The LLM is more advance <span class="citation" data-cites="gopalakrishnan2023">(<a href="#ref-gopalakrishnan2023" role="doc-biblioref">Gopalakrishnan et al. 2023</a>)</span></p>
<p>Causality extraction is the process of extracting the cause and effect from a sentence. In the past few years, much work on causality extraction has been done, but still, it remains a challenging task. A survey on the extraction of causal relations from text [<a href="https://www.mdpi.com/2078-2489/14/7/367#B5-information-14-00367"><strong>5</strong></a>] categorizes the existing methodologies into knowledge-based, statistical machine learning-based, and deep learning-based methodologies. We briefly show the diversity of these approaches below.</p>
<p>Earlier works in the area of causality extraction used rules and linguistic features to extract cause/effect tuples [<a href="https://www.mdpi.com/2078-2489/14/7/367#B6-information-14-00367"><strong>6</strong></a>,<a href="https://www.mdpi.com/2078-2489/14/7/367#B7-information-14-00367"><strong>7</strong></a>,<a href="https://www.mdpi.com/2078-2489/14/7/367#B8-information-14-00367"><strong>8</strong></a>]. Machine learning models can also be used to extract causality from text. Linguistic features, such as verb pair rules, etc., as well as discourse features, can be used to train classifiers, such as Naive Bayes and Support Vector machines [<a href="https://www.mdpi.com/2078-2489/14/7/367#B9-information-14-00367"><strong>9</strong></a>,<a href="https://www.mdpi.com/2078-2489/14/7/367#B10-information-14-00367"><strong>10</strong></a>]. In recent times deep learning-based models have been used to extract causalities from text [<a href="https://www.mdpi.com/2078-2489/14/7/367#B11-information-14-00367"><strong>11</strong></a>,<a href="https://www.mdpi.com/2078-2489/14/7/367#B12-information-14-00367"><strong>12</strong></a>,<a href="https://www.mdpi.com/2078-2489/14/7/367#B13-information-14-00367"><strong>13</strong></a>].</p>
<p>Causalities can be extracted at sentence level (intra-sentence) [<a href="https://www.mdpi.com/2078-2489/14/7/367#B14-information-14-00367"><strong>14</strong></a>,<a href="https://www.mdpi.com/2078-2489/14/7/367#B15-information-14-00367"><strong>15</strong></a>,<a href="https://www.mdpi.com/2078-2489/14/7/367#B16-information-14-00367"><strong>16</strong></a>,<a href="https://www.mdpi.com/2078-2489/14/7/367#B17-information-14-00367"><strong>17</strong></a>], or across sentences (inter-sentence) [<a href="https://www.mdpi.com/2078-2489/14/7/367#B18-information-14-00367"><strong>18</strong></a>,<a href="https://www.mdpi.com/2078-2489/14/7/367#B19-information-14-00367"><strong>19</strong></a>,<a href="https://www.mdpi.com/2078-2489/14/7/367#B20-information-14-00367"><strong>20</strong></a>]. A model can classify a sentence as being causal-based on the presence of an explicit connective (explicit causality) [<a href="https://www.mdpi.com/2078-2489/14/7/367#B11-information-14-00367"><strong>11</strong></a>,<a href="https://www.mdpi.com/2078-2489/14/7/367#B13-information-14-00367"><strong>13</strong></a>,<a href="https://www.mdpi.com/2078-2489/14/7/367#B21-information-14-00367"><strong>21</strong></a>]. In the absence of causal connectives, semantic information can be used to find the causalities (which is called implicit causality) [<a href="https://www.mdpi.com/2078-2489/14/7/367#B22-information-14-00367"><strong>22</strong></a>,<a href="https://www.mdpi.com/2078-2489/14/7/367#B23-information-14-00367"><strong>23</strong></a>].</p>
<p>A recent work on causality extraction [<a href="https://www.mdpi.com/2078-2489/14/7/367#B12-information-14-00367"><strong>12</strong></a>] extends the SemEval 2010 Task 8 dataset by adding more data and uses BILSTM-CRF with Flair embeddings [<a href="https://www.mdpi.com/2078-2489/14/7/367#B24-information-14-00367"><strong>24</strong></a>] to extract cause/effect relationships. A similar work [<a href="https://www.mdpi.com/2078-2489/14/7/367#B25-information-14-00367"><strong>25</strong></a>] uses CNN on the SemEval-2010 Task 8 dataset [<a href="https://www.mdpi.com/2078-2489/14/7/367#B26-information-14-00367"><strong>26</strong></a>], Causal-TimeBank dataset [<a href="https://www.mdpi.com/2078-2489/14/7/367#B27-information-14-00367"><strong>27</strong></a>], and Event StoryLine dataset [<a href="https://www.mdpi.com/2078-2489/14/7/367#B28-information-14-00367"><strong>28</strong></a>], whereas [<a href="https://www.mdpi.com/2078-2489/14/7/367#B29-information-14-00367"><strong>29</strong></a>] uses a Recursive Neural Tensor Network (RNTN) model [<a href="https://www.mdpi.com/2078-2489/14/7/367#B30-information-14-00367"><strong>30</strong></a>]. Some of the works consider causality extraction as a span extraction or sequence labeling task [<a href="https://www.mdpi.com/2078-2489/14/7/367#B31-information-14-00367"><strong>31</strong></a>]. CausalizeR [<a href="https://www.mdpi.com/2078-2489/14/7/367#B32-information-14-00367"><strong>32</strong></a>] is a similar work that extracts the causal relationships from literature, based on grammatical rules.</p>
<p>Finally, the emergence of large language models creates a new environment for extracting causality-related information</p>
</section>
<section id="sec-results" class="level2" data-number="3">
<h2 data-number="3" class="anchored" data-anchor-id="sec-results"><span class="header-section-number">3</span> Results</h2>
</section>
<section id="sec-discussion" class="level2" data-number="4">
<h2 data-number="4" class="anchored" data-anchor-id="sec-discussion"><span class="header-section-number">4</span> Discussion</h2>
</section>
<section id="sec-conclusion" class="level2" data-number="5">
<h2 data-number="5" class="anchored" data-anchor-id="sec-conclusion"><span class="header-section-number">5</span> Conclusion</h2>
</section>
<section id="sec-reference" class="level2" data-number="6">
<h2 data-number="6" class="anchored" data-anchor-id="sec-reference"><span class="header-section-number">6</span> References</h2>
<div id="refs" class="references csl-bib-body hanging-indent" data-entry-spacing="0" role="list">
<div id="ref-bogich2012" class="csl-entry" role="listitem">
Bogich, Tiffany L., Rumi Chunara, David Scales, Emily Chan, Laura C. Pinheiro, Aleksei A. Chmura, Dennis Carroll, Peter Daszak, and John S. Brownstein. 2012a. <span>“Preventing Pandemics Via International Development: A Systems Approach.”</span> <em>PLOS Medicine</em> 9 (12): e1001354. <a href="https://doi.org/10.1371/journal.pmed.1001354">https://doi.org/10.1371/journal.pmed.1001354</a>.
</div>
<div id="ref-bogich2012a" class="csl-entry" role="listitem">
———. 2012b. <span>“Preventing Pandemics Via International Development: A Systems Approach.”</span> <em>PLOS Medicine</em> 9 (12): e1001354. <a href="https://doi.org/10.1371/journal.pmed.1001354">https://doi.org/10.1371/journal.pmed.1001354</a>.
</div>
<div id="ref-carlson2023" class="csl-entry" role="listitem">
Carlson, Colin J., Matthew R. Boyce, Margaret Dunne, Ellie Graeden, Jessica Lin, Yasser Omar Abdellatif, Max A. Palys, Munir Pavez, Alexandra L. Phelan, and Rebecca Katz. 2023. <span>“The World Health Organization<span>’</span>s Disease Outbreak News: A Retrospective Database.”</span> Edited by Claudio A. Mendez. <em>PLOS Global Public Health</em> 3 (1): e0001083. <a href="https://doi.org/10.1371/journal.pgph.0001083">https://doi.org/10.1371/journal.pgph.0001083</a>.
</div>
<div id="ref-gopalakrishnan2023" class="csl-entry" role="listitem">
Gopalakrishnan, Seethalakshmi, Victor Zitian Chen, Wenwen Dou, Gus Hahn-Powell, Sreekar Nedunuri, and Wlodek Zadrozny. 2023. <span>“Text to Causal Knowledge Graph: A Framework to Synthesize Knowledge from Unstructured Business Texts into Causal Graphs.”</span> <em>Information</em> 14 (7): 367. <a href="https://doi.org/10.3390/info14070367">https://doi.org/10.3390/info14070367</a>.
</div>
<div id="ref-olson2015" class="csl-entry" role="listitem">
Olson, Sarah, Corey Benedum, Sumiko Mekaru, Nicholas Preston, Jonna Mazet, Damien Joly, and John Brownstein. 2015. <span>“Drivers of Emerging Infectious Disease Events as a Framework for Digital Detection.”</span> <em>Emerging Infectious Diseases</em> 21 (August): 1285–92. <a href="https://doi.org/10.3201/eid2108.141156">https://doi.org/10.3201/eid2108.141156</a>.
</div>
<div id="ref-semenza2016" class="csl-entry" role="listitem">
Semenza, Jan C., Joacim Rocklöv, Pasi Penttinen, and Elisabet Lindgren. 2016. <span>“Observed and Projected Drivers of Emerging Infectious Diseases in Europe.”</span> <em>Annals of the New York Academy of Sciences</em> 1382 (1): 73–83. <a href="https://doi.org/10.1111/nyas.13132">https://doi.org/10.1111/nyas.13132</a>.
</div>
</div>
</section>

</main>
<!-- /main column -->
<script id="quarto-html-after-body" type="application/javascript">
window.document.addEventListener("DOMContentLoaded", function (event) {
  const toggleBodyColorMode = (bsSheetEl) => {
    const mode = bsSheetEl.getAttribute("data-mode");
    const bodyEl = window.document.querySelector("body");
    if (mode === "dark") {
      bodyEl.classList.add("quarto-dark");
      bodyEl.classList.remove("quarto-light");
    } else {
      bodyEl.classList.add("quarto-light");
      bodyEl.classList.remove("quarto-dark");
    }
  }
  const toggleBodyColorPrimary = () => {
    const bsSheetEl = window.document.querySelector("link#quarto-bootstrap");
    if (bsSheetEl) {
      toggleBodyColorMode(bsSheetEl);
    }
  }
  toggleBodyColorPrimary();  
  const icon = "";
  const anchorJS = new window.AnchorJS();
  anchorJS.options = {
    placement: 'right',
    icon: icon
  };
  anchorJS.add('.anchored');
  const isCodeAnnotation = (el) => {
    for (const clz of el.classList) {
      if (clz.startsWith('code-annotation-')) {                     
        return true;
      }
    }
    return false;
  }
  const onCopySuccess = function(e) {
    // button target
    const button = e.trigger;
    // don't keep focus
    button.blur();
    // flash "checked"
    button.classList.add('code-copy-button-checked');
    var currentTitle = button.getAttribute("title");
    button.setAttribute("title", "Copied!");
    let tooltip;
    if (window.bootstrap) {
      button.setAttribute("data-bs-toggle", "tooltip");
      button.setAttribute("data-bs-placement", "left");
      button.setAttribute("data-bs-title", "Copied!");
      tooltip = new bootstrap.Tooltip(button, 
        { trigger: "manual", 
          customClass: "code-copy-button-tooltip",
          offset: [0, -8]});
      tooltip.show();    
    }
    setTimeout(function() {
      if (tooltip) {
        tooltip.hide();
        button.removeAttribute("data-bs-title");
        button.removeAttribute("data-bs-toggle");
        button.removeAttribute("data-bs-placement");
      }
      button.setAttribute("title", currentTitle);
      button.classList.remove('code-copy-button-checked');
    }, 1000);
    // clear code selection
    e.clearSelection();
  }
  const getTextToCopy = function(trigger) {
      const codeEl = trigger.previousElementSibling.cloneNode(true);
      for (const childEl of codeEl.children) {
        if (isCodeAnnotation(childEl)) {
          childEl.remove();
        }
      }
      return codeEl.innerText;
  }
  const clipboard = new window.ClipboardJS('.code-copy-button:not([data-in-quarto-modal])', {
    text: getTextToCopy
  });
  clipboard.on('success', onCopySuccess);
  if (window.document.getElementById('quarto-embedded-source-code-modal')) {
    // For code content inside modals, clipBoardJS needs to be initialized with a container option
    // TODO: Check when it could be a function (https://github.com/zenorocha/clipboard.js/issues/860)
    const clipboardModal = new window.ClipboardJS('.code-copy-button[data-in-quarto-modal]', {
      text: getTextToCopy,
      container: window.document.getElementById('quarto-embedded-source-code-modal')
    });
    clipboardModal.on('success', onCopySuccess);
  }
    var localhostRegex = new RegExp(/^(?:http|https):\/\/localhost\:?[0-9]*\//);
    var mailtoRegex = new RegExp(/^mailto:/);
      var filterRegex = new RegExp('/' + window.location.host + '/');
    var isInternal = (href) => {
        return filterRegex.test(href) || localhostRegex.test(href) || mailtoRegex.test(href);
    }
    // Inspect non-navigation links and adorn them if external
 	var links = window.document.querySelectorAll('a[href]:not(.nav-link):not(.navbar-brand):not(.toc-action):not(.sidebar-link):not(.sidebar-item-toggle):not(.pagination-link):not(.no-external):not([aria-hidden]):not(.dropdown-item):not(.quarto-navigation-tool):not(.about-link)');
    for (var i=0; i<links.length; i++) {
      const link = links[i];
      if (!isInternal(link.href)) {
        // undo the damage that might have been done by quarto-nav.js in the case of
        // links that we want to consider external
        if (link.dataset.originalHref !== undefined) {
          link.href = link.dataset.originalHref;
        }
      }
    }
  function tippyHover(el, contentFn, onTriggerFn, onUntriggerFn) {
    const config = {
      allowHTML: true,
      maxWidth: 500,
      delay: 100,
      arrow: false,
      appendTo: function(el) {
          return el.parentElement;
      },
      interactive: true,
      interactiveBorder: 10,
      theme: 'quarto',
      placement: 'bottom-start',
    };
    if (contentFn) {
      config.content = contentFn;
    }
    if (onTriggerFn) {
      config.onTrigger = onTriggerFn;
    }
    if (onUntriggerFn) {
      config.onUntrigger = onUntriggerFn;
    }
    window.tippy(el, config); 
  }
  const noterefs = window.document.querySelectorAll('a[role="doc-noteref"]');
  for (var i=0; i<noterefs.length; i++) {
    const ref = noterefs[i];
    tippyHover(ref, function() {
      // use id or data attribute instead here
      let href = ref.getAttribute('data-footnote-href') || ref.getAttribute('href');
      try { href = new URL(href).hash; } catch {}
      const id = href.replace(/^#\/?/, "");
      const note = window.document.getElementById(id);
      if (note) {
        return note.innerHTML;
      } else {
        return "";
      }
    });
  }
  const xrefs = window.document.querySelectorAll('a.quarto-xref');
  const processXRef = (id, note) => {
    // Strip column container classes
    const stripColumnClz = (el) => {
      el.classList.remove("page-full", "page-columns");
      if (el.children) {
        for (const child of el.children) {
          stripColumnClz(child);
        }
      }
    }
    stripColumnClz(note)
    if (id === null || id.startsWith('sec-')) {
      // Special case sections, only their first couple elements
      const container = document.createElement("div");
      if (note.children && note.children.length > 2) {
        container.appendChild(note.children[0].cloneNode(true));
        for (let i = 1; i < note.children.length; i++) {
          const child = note.children[i];
          if (child.tagName === "P" && child.innerText === "") {
            continue;
          } else {
            container.appendChild(child.cloneNode(true));
            break;
          }
        }
        if (window.Quarto?.typesetMath) {
          window.Quarto.typesetMath(container);
        }
        return container.innerHTML
      } else {
        if (window.Quarto?.typesetMath) {
          window.Quarto.typesetMath(note);
        }
        return note.innerHTML;
      }
    } else {
      // Remove any anchor links if they are present
      const anchorLink = note.querySelector('a.anchorjs-link');
      if (anchorLink) {
        anchorLink.remove();
      }
      if (window.Quarto?.typesetMath) {
        window.Quarto.typesetMath(note);
      }
      // TODO in 1.5, we should make sure this works without a callout special case
      if (note.classList.contains("callout")) {
        return note.outerHTML;
      } else {
        return note.innerHTML;
      }
    }
  }
  for (var i=0; i<xrefs.length; i++) {
    const xref = xrefs[i];
    tippyHover(xref, undefined, function(instance) {
      instance.disable();
      let url = xref.getAttribute('href');
      let hash = undefined; 
      if (url.startsWith('#')) {
        hash = url;
      } else {
        try { hash = new URL(url).hash; } catch {}
      }
      if (hash) {
        const id = hash.replace(/^#\/?/, "");
        const note = window.document.getElementById(id);
        if (note !== null) {
          try {
            const html = processXRef(id, note.cloneNode(true));
            instance.setContent(html);
          } finally {
            instance.enable();
            instance.show();
          }
        } else {
          // See if we can fetch this
          fetch(url.split('#')[0])
          .then(res => res.text())
          .then(html => {
            const parser = new DOMParser();
            const htmlDoc = parser.parseFromString(html, "text/html");
            const note = htmlDoc.getElementById(id);
            if (note !== null) {
              const html = processXRef(id, note);
              instance.setContent(html);
            } 
          }).finally(() => {
            instance.enable();
            instance.show();
          });
        }
      } else {
        // See if we can fetch a full url (with no hash to target)
        // This is a special case and we should probably do some content thinning / targeting
        fetch(url)
        .then(res => res.text())
        .then(html => {
          const parser = new DOMParser();
          const htmlDoc = parser.parseFromString(html, "text/html");
          const note = htmlDoc.querySelector('main.content');
          if (note !== null) {
            // This should only happen for chapter cross references
            // (since there is no id in the URL)
            // remove the first header
            if (note.children.length > 0 && note.children[0].tagName === "HEADER") {
              note.children[0].remove();
            }
            const html = processXRef(null, note);
            instance.setContent(html);
          } 
        }).finally(() => {
          instance.enable();
          instance.show();
        });
      }
    }, function(instance) {
    });
  }
      let selectedAnnoteEl;
      const selectorForAnnotation = ( cell, annotation) => {
        let cellAttr = 'data-code-cell="' + cell + '"';
        let lineAttr = 'data-code-annotation="' +  annotation + '"';
        const selector = 'span[' + cellAttr + '][' + lineAttr + ']';
        return selector;
      }
      const selectCodeLines = (annoteEl) => {
        const doc = window.document;
        const targetCell = annoteEl.getAttribute("data-target-cell");
        const targetAnnotation = annoteEl.getAttribute("data-target-annotation");
        const annoteSpan = window.document.querySelector(selectorForAnnotation(targetCell, targetAnnotation));
        const lines = annoteSpan.getAttribute("data-code-lines").split(",");
        const lineIds = lines.map((line) => {
          return targetCell + "-" + line;
        })
        let top = null;
        let height = null;
        let parent = null;
        if (lineIds.length > 0) {
            //compute the position of the single el (top and bottom and make a div)
            const el = window.document.getElementById(lineIds[0]);
            top = el.offsetTop;
            height = el.offsetHeight;
            parent = el.parentElement.parentElement;
          if (lineIds.length > 1) {
            const lastEl = window.document.getElementById(lineIds[lineIds.length - 1]);
            const bottom = lastEl.offsetTop + lastEl.offsetHeight;
            height = bottom - top;
          }
          if (top !== null && height !== null && parent !== null) {
            // cook up a div (if necessary) and position it 
            let div = window.document.getElementById("code-annotation-line-highlight");
            if (div === null) {
              div = window.document.createElement("div");
              div.setAttribute("id", "code-annotation-line-highlight");
              div.style.position = 'absolute';
              parent.appendChild(div);
            }
            div.style.top = top - 2 + "px";
            div.style.height = height + 4 + "px";
            div.style.left = 0;
            let gutterDiv = window.document.getElementById("code-annotation-line-highlight-gutter");
            if (gutterDiv === null) {
              gutterDiv = window.document.createElement("div");
              gutterDiv.setAttribute("id", "code-annotation-line-highlight-gutter");
              gutterDiv.style.position = 'absolute';
              const codeCell = window.document.getElementById(targetCell);
              const gutter = codeCell.querySelector('.code-annotation-gutter');
              gutter.appendChild(gutterDiv);
            }
            gutterDiv.style.top = top - 2 + "px";
            gutterDiv.style.height = height + 4 + "px";
          }
          selectedAnnoteEl = annoteEl;
        }
      };
      const unselectCodeLines = () => {
        const elementsIds = ["code-annotation-line-highlight", "code-annotation-line-highlight-gutter"];
        elementsIds.forEach((elId) => {
          const div = window.document.getElementById(elId);
          if (div) {
            div.remove();
          }
        });
        selectedAnnoteEl = undefined;
      };
        // Handle positioning of the toggle
    window.addEventListener(
      "resize",
      throttle(() => {
        elRect = undefined;
        if (selectedAnnoteEl) {
          selectCodeLines(selectedAnnoteEl);
        }
      }, 10)
    );
    function throttle(fn, ms) {
    let throttle = false;
    let timer;
      return (...args) => {
        if(!throttle) { // first call gets through
            fn.apply(this, args);
            throttle = true;
        } else { // all the others get throttled
            if(timer) clearTimeout(timer); // cancel #2
            timer = setTimeout(() => {
              fn.apply(this, args);
              timer = throttle = false;
            }, ms);
        }
      };
    }
      // Attach click handler to the DT
      const annoteDls = window.document.querySelectorAll('dt[data-target-cell]');
      for (const annoteDlNode of annoteDls) {
        annoteDlNode.addEventListener('click', (event) => {
          const clickedEl = event.target;
          if (clickedEl !== selectedAnnoteEl) {
            unselectCodeLines();
            const activeEl = window.document.querySelector('dt[data-target-cell].code-annotation-active');
            if (activeEl) {
              activeEl.classList.remove('code-annotation-active');
            }
            selectCodeLines(clickedEl);
            clickedEl.classList.add('code-annotation-active');
          } else {
            // Unselect the line
            unselectCodeLines();
            clickedEl.classList.remove('code-annotation-active');
          }
        });
      }
  const findCites = (el) => {
    const parentEl = el.parentElement;
    if (parentEl) {
      const cites = parentEl.dataset.cites;
      if (cites) {
        return {
          el,
          cites: cites.split(' ')
        };
      } else {
        return findCites(el.parentElement)
      }
    } else {
      return undefined;
    }
  };
  var bibliorefs = window.document.querySelectorAll('a[role="doc-biblioref"]');
  for (var i=0; i<bibliorefs.length; i++) {
    const ref = bibliorefs[i];
    const citeInfo = findCites(ref);
    if (citeInfo) {
      tippyHover(citeInfo.el, function() {
        var popup = window.document.createElement('div');
        citeInfo.cites.forEach(function(cite) {
          var citeDiv = window.document.createElement('div');
          citeDiv.classList.add('hanging-indent');
          citeDiv.classList.add('csl-entry');
          var biblioDiv = window.document.getElementById('ref-' + cite);
          if (biblioDiv) {
            citeDiv.innerHTML = biblioDiv.innerHTML;
          }
          popup.appendChild(citeDiv);
        });
        return popup.innerHTML;
      });
    }
  }
});
</script>
</div> <!-- /content -->
<<<<<<< HEAD
<script>var lightboxQuarto = GLightbox({"openEffect":"zoom","descPosition":"bottom","closeEffect":"zoom","selector":".lightbox","loop":false});
=======
<script>var lightboxQuarto = GLightbox({"openEffect":"zoom","loop":false,"selector":".lightbox","descPosition":"bottom","closeEffect":"zoom"});
>>>>>>> 141889c2
(function() {
  let previousOnload = window.onload;
  window.onload = () => {
    if (previousOnload) {
      previousOnload();
    }
    lightboxQuarto.on('slide_before_load', (data) => {
      const { slideIndex, slideNode, slideConfig, player, trigger } = data;
      const href = trigger.getAttribute('href');
      if (href !== null) {
        const imgEl = window.document.querySelector(`a[href="${href}"] img`);
        if (imgEl !== null) {
          const srcAttr = imgEl.getAttribute("src");
          if (srcAttr && srcAttr.startsWith("data:")) {
            slideConfig.href = srcAttr;
          }
        }
      } 
    });
  
    lightboxQuarto.on('slide_after_load', (data) => {
      const { slideIndex, slideNode, slideConfig, player, trigger } = data;
      if (window.Quarto?.typesetMath) {
        window.Quarto.typesetMath(slideNode);
      }
    });
  
  };
  
})();
          </script>




</body></html><|MERGE_RESOLUTION|>--- conflicted
+++ resolved
@@ -6,17 +6,7 @@
 
 <meta name="viewport" content="width=device-width, initial-scale=1.0, user-scalable=yes">
 
-<<<<<<< HEAD
-<meta name="author" content="Peter Søgaard Jørgensen">
-<meta name="author" content="Diana Veronica Luna Gonzalez">
-<meta name="author" content="Luong Nguyen Thanh">
-<meta name="author" content="Melissa Barton">
-<meta name="author" content="Kathryn Louise Bjorklund">
-<meta name="author" content="Ege Pehlivanoglu">
 <meta name="dcterms.date" content="2024-07-31">
-=======
-<meta name="dcterms.date" content="2024-07-30">
->>>>>>> 141889c2
 <meta name="keywords" content="EPP, drivers">
 
 <title>Emerging Pest and Pathogens (EPP)</title>
@@ -110,803 +100,402 @@
 </script>
 <script>
 
-<<<<<<< HEAD
-    document.addEventListener("DOMContentLoaded", function () {
-
-      const newElement = document.createElement('div');
-
-      newElement.className = "align-middle";
-
-      newElement.innerHTML = 
-
-          <div class="quarto-title-meta"> 
-
-              <div class="quarto-title-meta-column-start"> 
-
-                  <div class="manuscript-info"> 
-
-                      <div class="flex-none pr-2 smallcaps">Manuscript</div>
-
-                      <div class="flex-none mr-2 pl-2 smallcaps"> 
-
-                      <span class="font-semibold">A preprint version</span> 
-
-                  </div>
-
-              </div>
-
-          </div>
-
-              <div class="quarto-title-meta-column-icon"> 
-
-              <div class="science-info sm:block"> 
-
-                  <a href="https://creativecommons.org/licenses/by-sa/3.0/" target="_blank" rel="noopener noreferrer" class="opacity-50 hover:opacity-100 text-inherit hover:text-inherit" aria-label="Content License: Creative Commons Attribution Share Alike 3.0 Unported (CC-BY-SA-3.0)">
-
-                  <img class="science-icon inline-block mx-1" src="https://raw.githubusercontent.com/ntluong95/data/main/cc.svg" alt="CC BY-SA 3.0" />
-
-                  <img class="science-icon inline-block mr-1" src="https://raw.githubusercontent.com/ntluong95/data/main/by.svg" alt="Credit must be given to the creator" />
-
-                  <img class="science-icon inline-block mr-1" src="https://raw.githubusercontent.com/ntluong95/data/main/sa.svg" alt="Adaptations must be shared under the same terms" />
-
-                  </a>
-
-                  <a href="https://opensource.org/licenses/MIT" target="_blank" rel="noopener noreferrer" title="Code License: MIT License (MIT)" class="text-inherit hover:text-inherit">
-
-                  <img class="science-icon mx-1 inline-block opacity-60 hover:opacity-100 hover:text-[#599F46]" src="https://raw.githubusercontent.com/ntluong95/data/main/mit.svg" alt="MIT License" />
-
-                  </a>
-
-                  <a href="https://en.wikipedia.org/wiki/Open_access" target="_blank" rel="noopener noreferrer" title="Open Access" class="text-inherit hover:text-inherit">
-
-                  <img class="science-icon mr-1 inline-block opacity-60 hover:opacity-100 hover:text-[#E18435]" src="https://raw.githubusercontent.com/ntluong95/data/main/open-access.svg" alt="Open Access" />
-
-                  </a>
-
-                  <a href="https://github.com/ntluong95/INFLUX" title="GitHub Repository: ntluong95/INFLUX" target="_blank" rel="noopener noreferrer" class="text-inherit hover:text-inherit">
-
-                  <img class="science-icon inline-block mr-1 opacity-60 hover:opacity-100" src="https://raw.githubusercontent.com/ntluong95/data/main/github.svg" alt="GitHub Repository" />
-
-                  </a>
-
-              </div> 
-
-          </div>
-
-      </div>
-
-      ;
-
-  
-
-  
-
-      // Find the target element (the container for the icons) and insert the new element
-
-      const targetElement = document.querySelector('.column-body'); 
-
-      targetElement.parentNode.insertBefore(newElement, targetElement); 
-
-  
-
-      const columnStart = document.querySelector('.quarto-title-meta-column-start');
-
-      const metaElement = columnStart.querySelector('.quarto-title-meta'); // Select the nested element
-
-  
-
-      if (metaElement) {
-
-          columnStart.parentNode.insertBefore(metaElement, columnStart.nextSibling); // Move it outside 
-
-      }
-
-  
-
-      // Select the abstract and keywords sections
-
-      var abstractElement = document.querySelector(".abstract");
-
-      var keywordsElement = document.querySelector(".keywords");
-
-  
-
-      // Select the introduction heading
-
-      var introductionHeading = document.querySelector(
-
-        'h2[data-anchor-id="sec-introduction"]'
+  document.addEventListener("DOMContentLoaded", function () {
+
+    const newElement = document.createElement('div');
+
+    newElement.className = "align-middle";
+
+    newElement.innerHTML = `
+
+        <div class="quarto-title-meta"> 
+
+            <div class="quarto-title-meta-column-start"> 
+
+                <div class="manuscript-info"> 
+
+                    <div class="flex-none pr-2 smallcaps">Manuscript</div>
+
+                    <div class="flex-none mr-2 pl-2 smallcaps"> 
+
+                    <span class="font-semibold">A preprint version</span> 
+
+                </div>
+
+            </div>
+
+        </div>
+
+            <div class="quarto-title-meta-column-icon"> 
+
+            <div class="science-info sm:block"> 
+
+                <a href="https://creativecommons.org/licenses/by-sa/3.0/" target="_blank" rel="noopener noreferrer" class="opacity-50 hover:opacity-100 text-inherit hover:text-inherit" aria-label="Content License: Creative Commons Attribution Share Alike 3.0 Unported (CC-BY-SA-3.0)">
+
+                <img class="science-icon inline-block mx-1" src="https://raw.githubusercontent.com/ntluong95/data/main/cc.svg" alt="CC BY-SA 3.0" />
+
+                <img class="science-icon inline-block mr-1" src="https://raw.githubusercontent.com/ntluong95/data/main/by.svg" alt="Credit must be given to the creator" />
+
+                <img class="science-icon inline-block mr-1" src="https://raw.githubusercontent.com/ntluong95/data/main/sa.svg" alt="Adaptations must be shared under the same terms" />
+
+                </a>
+
+                <a href="https://opensource.org/licenses/MIT" target="_blank" rel="noopener noreferrer" title="Code License: MIT License (MIT)" class="text-inherit hover:text-inherit">
+
+                <img class="science-icon mx-1 inline-block opacity-60 hover:opacity-100 hover:text-[#599F46]" src="https://raw.githubusercontent.com/ntluong95/data/main/mit.svg" alt="MIT License" />
+
+                </a>
+
+                <a href="https://en.wikipedia.org/wiki/Open_access" target="_blank" rel="noopener noreferrer" title="Open Access" class="text-inherit hover:text-inherit">
+
+                <img class="science-icon mr-1 inline-block opacity-60 hover:opacity-100 hover:text-[#E18435]" src="https://raw.githubusercontent.com/ntluong95/data/main/open-access.svg" alt="Open Access" />
+
+                </a>
+
+                <a href="https://github.com/ntluong95/INFLUX" title="GitHub Repository: ntluong95/INFLUX" target="_blank" rel="noopener noreferrer" class="text-inherit hover:text-inherit">
+
+                <img class="science-icon inline-block mr-1 opacity-60 hover:opacity-100" src="https://raw.githubusercontent.com/ntluong95/data/main/github.svg" alt="GitHub Repository" />
+
+                </a>
+
+            </div> 
+
+        </div>
+
+    </div>
+
+    `;
+
+
+
+
+
+    // Find the target element (the container for the icons) and insert the new element
+
+    const targetElement = document.querySelector('.column-body'); 
+
+    targetElement.parentNode.insertBefore(newElement, targetElement); 
+
+
+
+    const columnStart = document.querySelector('.quarto-title-meta-column-start');
+
+    const metaElement = columnStart.querySelector('.quarto-title-meta'); // Select the nested element
+
+
+
+    if (metaElement) {
+
+        columnStart.parentNode.insertBefore(metaElement, columnStart.nextSibling); // Move it outside 
+
+    }
+
+
+
+    // Select the abstract and keywords sections
+
+    var abstractElement = document.querySelector(".abstract");
+
+    var keywordsElement = document.querySelector(".keywords");
+
+
+
+    // Select the introduction heading
+
+    var introductionHeading = document.querySelector(
+
+      'h2[data-anchor-id="sec-introduction"]'
+
+    );
+
+
+
+    if (abstractElement && introductionHeading) {
+
+      // Create the new structure for the abstract section
+
+      var newAbstractContainer = document.createElement("div");
+
+      var newAbstractTitle = document.createElement("h3");
+
+      newAbstractTitle.id = "abstract";
+
+      newAbstractTitle.className = "mb-3 text-base font-semibold group";
+
+      newAbstractTitle.innerHTML =
+
+        'Abstract<a class="no-underline text-inherit hover:text-inherit ml-2 select-none transition-opacity opacity-0 focus:opacity-100 group-hover:opacity-70" href="#abstract" title="Link to Abstract" aria-label="Link to Abstract">¶</a>';
+
+
+
+      var newAbstractContent = document.createElement("div");
+
+      newAbstractContent.className =
+
+        "px-6 py-1 mb-3 rounded-sm bg-slate-50 dark:bg-slate-800";
+
+
+
+      var newAbstractInnerContent = document.createElement("div");
+
+      newAbstractInnerContent.id = "soTooQ8JmG";
+
+      newAbstractInnerContent.className = "relative group/block col-body";
+
+
+
+      // Move the actual abstract content
+
+      var abstractParagraph = abstractElement.querySelector("p");
+
+      newAbstractInnerContent.appendChild(abstractParagraph);
+
+
+
+      // Append all new elements to the new abstract container
+
+      newAbstractContent.appendChild(newAbstractInnerContent);
+
+      newAbstractContainer.appendChild(newAbstractTitle);
+
+      newAbstractContainer.appendChild(newAbstractContent);
+
+
+
+      // Insert the new abstract container before the introduction heading
+
+      introductionHeading.parentNode.insertBefore(
+
+        newAbstractContainer,
+
+        introductionHeading
 
       );
 
-  
-
-      if (abstractElement && introductionHeading) {
-
-        // Create the new structure for the abstract section
-
-        var newAbstractContainer = document.createElement("div");
-
-        var newAbstractTitle = document.createElement("h3");
-
-        newAbstractTitle.id = "abstract";
-
-        newAbstractTitle.className = "mb-3 text-base font-semibold group";
-
-        newAbstractTitle.innerHTML =
-
-          'Abstract<a class="no-underline text-inherit hover:text-inherit ml-2 select-none transition-opacity opacity-0 focus:opacity-100 group-hover:opacity-70" href="#abstract" title="Link to Abstract" aria-label="Link to Abstract">¶</a>';
-
-  
-
-        var newAbstractContent = document.createElement("div");
-
-        newAbstractContent.className =
-
-          "px-6 py-1 mb-3 rounded-sm bg-slate-50 dark:bg-slate-800";
-
-  
-
-        var newAbstractInnerContent = document.createElement("div");
-
-        newAbstractInnerContent.id = "soTooQ8JmG";
-
-        newAbstractInnerContent.className = "relative group/block col-body";
-
-  
-
-        // Move the actual abstract content
-
-        var abstractParagraph = abstractElement.querySelector("p");
-
-        newAbstractInnerContent.appendChild(abstractParagraph);
-
-  
-
-        // Append all new elements to the new abstract container
-
-        newAbstractContent.appendChild(newAbstractInnerContent);
-
-        newAbstractContainer.appendChild(newAbstractTitle);
-
-        newAbstractContainer.appendChild(newAbstractContent);
-
-  
-
-        // Insert the new abstract container before the introduction heading
+
+
+      // Remove the old abstract element
+
+      abstractElement.remove();
+
+
+
+      // Move the keywords section if it exists
+
+      if (keywordsElement) {
 
         introductionHeading.parentNode.insertBefore(
 
-          newAbstractContainer,
-=======
+          keywordsElement,
+
+          introductionHeading
+
+        );
+
+      }
+
+    }
+
+  });
+
+
+
+  // !Redesign author display
+
+
+
   document.addEventListener("DOMContentLoaded", function () {
 
-    const newElement = document.createElement('div');
-
-    newElement.className = "align-middle";
-
-    newElement.innerHTML = `
-
-        <div class="quarto-title-meta"> 
-
-            <div class="quarto-title-meta-column-start"> 
-
-                <div class="manuscript-info"> 
-
-                    <div class="flex-none pr-2 smallcaps">Manuscript</div>
-
-                    <div class="flex-none mr-2 pl-2 smallcaps"> 
-
-                    <span class="font-semibold">A preprint version</span> 
-
-                </div>
-
-            </div>
-
-        </div>
-
-            <div class="quarto-title-meta-column-icon"> 
-
-            <div class="science-info sm:block"> 
-
-                <a href="https://creativecommons.org/licenses/by-sa/3.0/" target="_blank" rel="noopener noreferrer" class="opacity-50 hover:opacity-100 text-inherit hover:text-inherit" aria-label="Content License: Creative Commons Attribution Share Alike 3.0 Unported (CC-BY-SA-3.0)">
-
-                <img class="science-icon inline-block mx-1" src="https://raw.githubusercontent.com/ntluong95/data/main/cc.svg" alt="CC BY-SA 3.0" />
-
-                <img class="science-icon inline-block mr-1" src="https://raw.githubusercontent.com/ntluong95/data/main/by.svg" alt="Credit must be given to the creator" />
-
-                <img class="science-icon inline-block mr-1" src="https://raw.githubusercontent.com/ntluong95/data/main/sa.svg" alt="Adaptations must be shared under the same terms" />
-
-                </a>
-
-                <a href="https://opensource.org/licenses/MIT" target="_blank" rel="noopener noreferrer" title="Code License: MIT License (MIT)" class="text-inherit hover:text-inherit">
-
-                <img class="science-icon mx-1 inline-block opacity-60 hover:opacity-100 hover:text-[#599F46]" src="https://raw.githubusercontent.com/ntluong95/data/main/mit.svg" alt="MIT License" />
-
-                </a>
-
-                <a href="https://en.wikipedia.org/wiki/Open_access" target="_blank" rel="noopener noreferrer" title="Open Access" class="text-inherit hover:text-inherit">
-
-                <img class="science-icon mr-1 inline-block opacity-60 hover:opacity-100 hover:text-[#E18435]" src="https://raw.githubusercontent.com/ntluong95/data/main/open-access.svg" alt="Open Access" />
-
-                </a>
-
-                <a href="https://github.com/ntluong95/INFLUX" title="GitHub Repository: ntluong95/INFLUX" target="_blank" rel="noopener noreferrer" class="text-inherit hover:text-inherit">
-
-                <img class="science-icon inline-block mr-1 opacity-60 hover:opacity-100" src="https://raw.githubusercontent.com/ntluong95/data/main/github.svg" alt="GitHub Repository" />
-
-                </a>
-
-            </div> 
-
-        </div>
-
-    </div>
-
-    `;
-
-
-
-
-
-    // Find the target element (the container for the icons) and insert the new element
-
-    const targetElement = document.querySelector('.column-body'); 
-
-    targetElement.parentNode.insertBefore(newElement, targetElement); 
-
-
-
-    const columnStart = document.querySelector('.quarto-title-meta-column-start');
-
-    const metaElement = columnStart.querySelector('.quarto-title-meta'); // Select the nested element
-
-
-
-    if (metaElement) {
-
-        columnStart.parentNode.insertBefore(metaElement, columnStart.nextSibling); // Move it outside 
-
-    }
-
-
-
-    // Select the abstract and keywords sections
-
-    var abstractElement = document.querySelector(".abstract");
-
-    var keywordsElement = document.querySelector(".keywords");
-
-
-
-    // Select the introduction heading
-
-    var introductionHeading = document.querySelector(
-
-      'h2[data-anchor-id="sec-introduction"]'
-
-    );
-
-
-
-    if (abstractElement && introductionHeading) {
-
-      // Create the new structure for the abstract section
-
-      var newAbstractContainer = document.createElement("div");
-
-      var newAbstractTitle = document.createElement("h3");
-
-      newAbstractTitle.id = "abstract";
-
-      newAbstractTitle.className = "mb-3 text-base font-semibold group";
-
-      newAbstractTitle.innerHTML =
-
-        'Abstract<a class="no-underline text-inherit hover:text-inherit ml-2 select-none transition-opacity opacity-0 focus:opacity-100 group-hover:opacity-70" href="#abstract" title="Link to Abstract" aria-label="Link to Abstract">¶</a>';
-
-
-
-      var newAbstractContent = document.createElement("div");
-
-      newAbstractContent.className =
-
-        "px-6 py-1 mb-3 rounded-sm bg-slate-50 dark:bg-slate-800";
-
-
-
-      var newAbstractInnerContent = document.createElement("div");
-
-      newAbstractInnerContent.id = "soTooQ8JmG";
-
-      newAbstractInnerContent.className = "relative group/block col-body";
-
-
-
-      // Move the actual abstract content
-
-      var abstractParagraph = abstractElement.querySelector("p");
-
-      newAbstractInnerContent.appendChild(abstractParagraph);
-
-
-
-      // Append all new elements to the new abstract container
-
-      newAbstractContent.appendChild(newAbstractInnerContent);
-
-      newAbstractContainer.appendChild(newAbstractTitle);
-
-      newAbstractContainer.appendChild(newAbstractContent);
-
-
-
-      // Insert the new abstract container before the introduction heading
-
-      introductionHeading.parentNode.insertBefore(
-
-        newAbstractContainer,
-
-        introductionHeading
-
-      );
-
-
-
-      // Remove the old abstract element
-
-      abstractElement.remove();
-
-
-
-      // Move the keywords section if it exists
-
-      if (keywordsElement) {
-
-        introductionHeading.parentNode.insertBefore(
-
-          keywordsElement,
->>>>>>> 141889c2
-
-          introductionHeading
-
-        );
-
-<<<<<<< HEAD
-  
-
-        // Remove the old abstract element
-
-        abstractElement.remove();
-
-  
-
-        // Move the keywords section if it exists
-
-        if (keywordsElement) {
-
-          introductionHeading.parentNode.insertBefore(
-
-            keywordsElement,
-
-            introductionHeading
+    const container = document.querySelector(".quarto-title-meta-author");
+
+    const contents = container.querySelectorAll(".quarto-title-meta-contents");
+
+    const newContainer = document.createElement("div");
+
+    newContainer.classList.add("quarto-title-meta-contents");
+
+    const popup = document.createElement("div");
+
+    popup.id = "affiliation-popup";
+
+    popup.classList.add("popup");
+
+    document.body.appendChild(popup);
+
+
+
+    let currentOpenPopup = null;
+
+
+
+    for (let i = 0; i < contents.length; i++) {
+
+      const content = contents[i];
+
+      const authorElement = content.querySelector(".author");
+
+
+
+      if (authorElement) {
+
+        newContainer.appendChild(authorElement);
+
+
+
+        const affiliationContent = document.createElement("div");
+
+        affiliationContent.classList.add("popup-content");
+
+        if (i + 1 < contents.length) {
+
+          const nextContent = contents[i + 1];
+
+          const affiliations = nextContent.querySelectorAll(".affiliation");
+
+          affiliations.forEach((affiliation) =>
+
+            affiliationContent.appendChild(affiliation.cloneNode(true))
 
           );
 
+          i++;
+
         }
 
+
+
+        authorElement.addEventListener("click", function (event) {
+
+          event.preventDefault();
+
+          event.stopPropagation();
+
+
+
+          if (currentOpenPopup) {
+
+            currentOpenPopup.classList.remove("active");
+
+          }
+
+          currentOpenPopup = popup;
+
+
+
+          popup.innerHTML = "";
+
+          const popupHeader = document.createElement("h3");
+
+          popupHeader.innerText = authorElement.textContent.trim();
+
+          popup.appendChild(popupHeader);
+
+          popup.appendChild(affiliationContent.cloneNode(true));
+
+          popup.style.visibility = "hidden";
+
+          popup.classList.add("active");
+
+
+
+          const rect = authorElement.getBoundingClientRect();
+
+          const popupWidth = popup.offsetWidth;
+
+          const maxLeft = window.innerWidth - popupWidth;
+
+          const popupLeft = Math.min(
+
+            Math.max(0, rect.left + rect.width / 2 - popupWidth / 2),
+
+            maxLeft
+
+          );
+
+
+
+          popup.style.left = popupLeft + "px";
+
+          popup.style.top = rect.bottom + window.scrollY + "px";
+
+          popup.style.visibility = "visible";
+
+        });
+
+      }
+
+    }
+
+
+
+    document.addEventListener("click", function (event) {
+
+      if (
+
+        currentOpenPopup &&
+
+        !currentOpenPopup.contains(event.target) &&
+
+        !event.target.closest(".quarto-title-meta-author")
+
+      ) {
+
+        currentOpenPopup.classList.remove("active");
+
+        currentOpenPopup = null;
+
       }
 
     });
 
-  
-
-    // !Redesign author display
-
-  
-
-    document.addEventListener("DOMContentLoaded", function () {
-
-      const container = document.querySelector(".quarto-title-meta-author");
-
-      const contents = container.querySelectorAll(".quarto-title-meta-contents");
-
-      const newContainer = document.createElement("div");
-
-      newContainer.classList.add("quarto-title-meta-contents");
-
-      const popup = document.createElement("div");
-
-      popup.id = "affiliation-popup";
-
-      popup.classList.add("popup");
-
-      document.body.appendChild(popup);
-
-  
-
-      let currentOpenPopup = null;
-
-  
-
-      for (let i = 0; i < contents.length; i++) {
-
-        const content = contents[i];
-
-        const authorElement = content.querySelector(".author");
-
-  
-
-        if (authorElement) {
-
-          newContainer.appendChild(authorElement);
-
-  
-
-          const affiliationContent = document.createElement("div");
-
-          affiliationContent.classList.add("popup-content");
-
-          if (i + 1 < contents.length) {
-
-            const nextContent = contents[i + 1];
-
-            const affiliations = nextContent.querySelectorAll(".affiliation");
-
-            affiliations.forEach((affiliation) =>
-
-              affiliationContent.appendChild(affiliation.cloneNode(true))
-
-            );
-
-            i++;
-
-          }
-
-  
-
-          authorElement.addEventListener("click", function (event) {
-
-            event.preventDefault();
-
-            event.stopPropagation();
-
-  
-
-            if (currentOpenPopup) {
-
-              currentOpenPopup.classList.remove("active");
-
-            }
-
-            currentOpenPopup = popup;
-
-  
-
-            popup.innerHTML = "";
-
-            const popupHeader = document.createElement("h3");
-
-            popupHeader.innerText = authorElement.textContent.trim();
-
-            popup.appendChild(popupHeader);
-
-            popup.appendChild(affiliationContent.cloneNode(true));
-
-            popup.style.visibility = "hidden";
-
-            popup.classList.add("active");
-
-  
-
-            const rect = authorElement.getBoundingClientRect();
-
-            const popupWidth = popup.offsetWidth;
-
-            const maxLeft = window.innerWidth - popupWidth;
-
-            const popupLeft = Math.min(
-
-              Math.max(0, rect.left + rect.width / 2 - popupWidth / 2),
-
-              maxLeft
-
-            );
-
-  
-
-            popup.style.left = popupLeft + "px";
-
-            popup.style.top = rect.bottom + window.scrollY + "px";
-
-            popup.style.visibility = "visible";
-
-          });
+
+
+    container.innerHTML = "";
+
+    container.appendChild(newContainer);
+
+  });
+
+
+
+  // Remove blank div insde quarto-title-banner
+
+
+
+  document.addEventListener("DOMContentLoaded", function () {
+
+    var titleBanner = document.querySelector(".quarto-title-banner");
+
+
+
+    if (titleBanner) {
+
+      // Select all div elements inside the quarto-title-banner
+
+      var divs = titleBanner.querySelectorAll("div");
+
+
+
+      divs.forEach(function (div) {
+
+        // Check if the div is empty
+
+        if (!div.innerHTML.trim()) {
+
+          // Remove the empty div
+
+          div.remove();
 
         }
 
-      }
-
-  
-
-      document.addEventListener("click", function (event) {
-
-        if (
-
-          currentOpenPopup &&
-
-          !currentOpenPopup.contains(event.target) &&
-
-          !event.target.closest(".quarto-title-meta-author")
-
-        ) {
-
-          currentOpenPopup.classList.remove("active");
-
-          currentOpenPopup = null;
-
-        }
-
       });
 
-  
-
-      container.innerHTML = "";
-
-      container.appendChild(newContainer);
-
-    });
-
-  
-
-    // Remove blank div insde quarto-title-banner
-
-  
-
-    document.addEventListener("DOMContentLoaded", function () {
-
-      var titleBanner = document.querySelector(".quarto-title-banner");
-
-  
-
-      if (titleBanner) {
-
-        // Select all div elements inside the quarto-title-banner
-
-        var divs = titleBanner.querySelectorAll("div");
-
-  
-
-        divs.forEach(function (div) {
-
-          // Check if the div is empty
-
-          if (!div.innerHTML.trim()) {
-
-            // Remove the empty div
-
-            div.remove();
-
-          }
-
-        });
-
-      }
-
-    });
-
-  
-
-
-
-  
-
-  </script>
-=======
-      }
-
     }
 
   });
 
 
 
-  // !Redesign author display
-
-
-
-  document.addEventListener("DOMContentLoaded", function () {
-
-    const container = document.querySelector(".quarto-title-meta-author");
-
-    const contents = container.querySelectorAll(".quarto-title-meta-contents");
-
-    const newContainer = document.createElement("div");
-
-    newContainer.classList.add("quarto-title-meta-contents");
-
-    const popup = document.createElement("div");
-
-    popup.id = "affiliation-popup";
-
-    popup.classList.add("popup");
-
-    document.body.appendChild(popup);
-
-
-
-    let currentOpenPopup = null;
-
-
-
-    for (let i = 0; i < contents.length; i++) {
-
-      const content = contents[i];
-
-      const authorElement = content.querySelector(".author");
-
-
-
-      if (authorElement) {
-
-        newContainer.appendChild(authorElement);
-
-
-
-        const affiliationContent = document.createElement("div");
-
-        affiliationContent.classList.add("popup-content");
-
-        if (i + 1 < contents.length) {
-
-          const nextContent = contents[i + 1];
-
-          const affiliations = nextContent.querySelectorAll(".affiliation");
-
-          affiliations.forEach((affiliation) =>
-
-            affiliationContent.appendChild(affiliation.cloneNode(true))
-
-          );
-
-          i++;
-
-        }
-
-
-
-        authorElement.addEventListener("click", function (event) {
-
-          event.preventDefault();
-
-          event.stopPropagation();
-
-
-
-          if (currentOpenPopup) {
-
-            currentOpenPopup.classList.remove("active");
-
-          }
-
-          currentOpenPopup = popup;
-
-
-
-          popup.innerHTML = "";
-
-          const popupHeader = document.createElement("h3");
-
-          popupHeader.innerText = authorElement.textContent.trim();
-
-          popup.appendChild(popupHeader);
-
-          popup.appendChild(affiliationContent.cloneNode(true));
-
-          popup.style.visibility = "hidden";
-
-          popup.classList.add("active");
-
-
-
-          const rect = authorElement.getBoundingClientRect();
-
-          const popupWidth = popup.offsetWidth;
-
-          const maxLeft = window.innerWidth - popupWidth;
-
-          const popupLeft = Math.min(
-
-            Math.max(0, rect.left + rect.width / 2 - popupWidth / 2),
-
-            maxLeft
-
-          );
-
-
-
-          popup.style.left = popupLeft + "px";
-
-          popup.style.top = rect.bottom + window.scrollY + "px";
-
-          popup.style.visibility = "visible";
-
-        });
-
-      }
-
-    }
-
-
-
-    document.addEventListener("click", function (event) {
-
-      if (
-
-        currentOpenPopup &&
-
-        !currentOpenPopup.contains(event.target) &&
-
-        !event.target.closest(".quarto-title-meta-author")
-
-      ) {
-
-        currentOpenPopup.classList.remove("active");
-
-        currentOpenPopup = null;
-
-      }
-
-    });
-
-
-
-    container.innerHTML = "";
-
-    container.appendChild(newContainer);
-
-  });
-
-
-
-  // Remove blank div insde quarto-title-banner
-
-
-
-  document.addEventListener("DOMContentLoaded", function () {
-
-    var titleBanner = document.querySelector(".quarto-title-banner");
-
-
-
-    if (titleBanner) {
-
-      // Select all div elements inside the quarto-title-banner
-
-      var divs = titleBanner.querySelectorAll("div");
-
-
-
-      divs.forEach(function (div) {
-
-        // Check if the div is empty
-
-        if (!div.innerHTML.trim()) {
-
-          // Remove the empty div
-
-          div.remove();
-
-        }
-
-      });
-
-    }
-
-  });
-
-
-
 
 
 //  function moveMetaInfo() {
@@ -1033,7 +622,6 @@
 
 </script>
 
->>>>>>> 141889c2
 
 
 <meta name="citation_title" content="Emerging Pest and Pathogens (EPP)">
@@ -1046,17 +634,10 @@
 <meta name="citation_author" content="Melissa Barton">
 <meta name="citation_author" content="Kathryn Louise Bjorklund">
 <meta name="citation_author" content="Ege Pehlivanoglu">
-<<<<<<< HEAD
 <meta name="citation_publication_date" content="2024-07-31">
 <meta name="citation_cover_date" content="2024-07-31">
 <meta name="citation_year" content="2024">
 <meta name="citation_online_date" content="2024-07-31">
-=======
-<meta name="citation_publication_date" content="2024-07-30">
-<meta name="citation_cover_date" content="2024-07-30">
-<meta name="citation_year" content="2024">
-<meta name="citation_online_date" content="2024-07-30">
->>>>>>> 141889c2
 <meta name="citation_language" content="en">
 <meta name="citation_reference" content="citation_title=The World Health Organization’s Disease Outbreak News: A retrospective database;,citation_author=Colin J. Carlson;,citation_author=Matthew R. Boyce;,citation_author=Margaret Dunne;,citation_author=Ellie Graeden;,citation_author=Jessica Lin;,citation_author=Yasser Omar Abdellatif;,citation_author=Max A. Palys;,citation_author=Munir Pavez;,citation_author=Alexandra L. Phelan;,citation_author=Rebecca Katz;,citation_editor=Claudio A. Mendez;,citation_publication_date=2023-01-25;,citation_cover_date=2023-01-25;,citation_year=2023;,citation_fulltext_html_url=http://dx.doi.org/10.1371/journal.pgph.0001083;,citation_issue=1;,citation_doi=10.1371/journal.pgph.0001083;,citation_volume=3;,citation_language=en;,citation_journal_title=PLOS Global Public Health;">
 <meta name="citation_reference" content="citation_title=Drivers of emerging infectious disease events as a framework for digital detection;,citation_author=Sarah Olson;,citation_author=Corey Benedum;,citation_author=Sumiko Mekaru;,citation_author=Nicholas Preston;,citation_author=Jonna Mazet;,citation_author=Damien Joly;,citation_author=John Brownstein;,citation_publication_date=2015-08-01;,citation_cover_date=2015-08-01;,citation_year=2015;,citation_doi=10.3201/eid2108.141156;,citation_volume=21;,citation_journal_title=Emerging infectious diseases;">
@@ -1149,11 +730,7 @@
                 <div>
             <div class="quarto-title-meta-heading">Published</div>
             <div class="quarto-title-meta-contents">
-<<<<<<< HEAD
               <p class="date">July 31, 2024</p>
-=======
-              <p class="date">July 30, 2024</p>
->>>>>>> 141889c2
             </div>
           </div>
           
@@ -1193,11 +770,7 @@
   <li><a href="#sec-conclusion" id="toc-sec-conclusion" class="nav-link" data-scroll-target="#sec-conclusion"><span class="header-section-number">5</span> Conclusion</a></li>
   <li><a href="#sec-reference" id="toc-sec-reference" class="nav-link" data-scroll-target="#sec-reference"><span class="header-section-number">6</span> References</a></li>
   </ul>
-<<<<<<< HEAD
 <div class="quarto-alternate-notebooks"><h2>Notebooks</h2><ul><li><a href="notebooks\causal-chains-preview.html"><i class="bi bi-journal-code"></i>ChatGPT &amp; Google Gemini prompt</a></li><li><a href="notebooks\GemCausal-preview.html"><i class="bi bi-journal-code"></i>Emerging Pest and Pathogens (EPP)</a></li><li><a href="notebooks\causalizeR-preview.html"><i class="bi bi-journal-code"></i>Emerging Pest and Pathogens (EPP)</a></li><li><a href="notebooks\WHO-DON-preview.html"><i class="bi bi-journal-code"></i>Scraping data from WHO-DON website</a></li></ul></div></nav>
-=======
-<div class="quarto-alternate-notebooks"><h2>Notebooks</h2><ul><li><a href="notebooks\WHO-DON-preview.html"><i class="bi bi-journal-code"></i>Scraping data from WHO-DON website</a></li></ul></div></nav>
->>>>>>> 141889c2
 </div>
 <div id="quarto-margin-sidebar" class="sidebar margin-sidebar zindex-bottom">
 </div>
@@ -1315,7 +888,7 @@
 $ Text               &lt;chr&gt; "As of 30 April 2024, over 7.6 million dengue cases…</code></pre>
 </div>
 </div>
-<a class="quarto-notebook-link" id="nblink-1" href="notebooks\WHO-DON-preview.html#cell-glimpse-data">Source: Scraping data from WHO-DON website</a></div>
+</div>
 <p>Data retrieved from WHO-DON can merge with data from <span class="citation" data-cites="carlson2023">(<a href="#ref-carlson2023" role="doc-biblioref">Carlson et al. 2023</a>)</span></p>
 <p>To extract causality relations, one can choose BERT or LLMs. The LLM is more advance <span class="citation" data-cites="gopalakrishnan2023">(<a href="#ref-gopalakrishnan2023" role="doc-biblioref">Gopalakrishnan et al. 2023</a>)</span></p>
 <p>Causality extraction is the process of extracting the cause and effect from a sentence. In the past few years, much work on causality extraction has been done, but still, it remains a challenging task. A survey on the extraction of causal relations from text [<a href="https://www.mdpi.com/2078-2489/14/7/367#B5-information-14-00367"><strong>5</strong></a>] categorizes the existing methodologies into knowledge-based, statistical machine learning-based, and deep learning-based methodologies. We briefly show the diversity of these approaches below.</p>
@@ -1780,11 +1353,7 @@
 });
 </script>
 </div> <!-- /content -->
-<<<<<<< HEAD
-<script>var lightboxQuarto = GLightbox({"openEffect":"zoom","descPosition":"bottom","closeEffect":"zoom","selector":".lightbox","loop":false});
-=======
-<script>var lightboxQuarto = GLightbox({"openEffect":"zoom","loop":false,"selector":".lightbox","descPosition":"bottom","closeEffect":"zoom"});
->>>>>>> 141889c2
+<script>var lightboxQuarto = GLightbox({"selector":".lightbox","loop":false,"openEffect":"zoom","closeEffect":"zoom","descPosition":"bottom"});
 (function() {
   let previousOnload = window.onload;
   window.onload = () => {
